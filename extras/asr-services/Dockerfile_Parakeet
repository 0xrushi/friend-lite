# syntax=docker/dockerfile:1

#########################  builder #################################
FROM ghcr.io/astral-sh/uv:python3.12-bookworm-slim AS builder

<<<<<<< HEAD
ARG CUDA_VERSION=cu128
=======
# Accept PyTorch CUDA version as build argument
ARG PYTORCH_CUDA_VERSION
>>>>>>> 81297d73

WORKDIR /app

# NeMo and texterrors need libs and C++ compiler
RUN apt-get update && apt-get install -y --no-install-recommends \
        libsndfile1 \
        build-essential git portaudio19-dev \
    && rm -rf /var/lib/apt/lists/*

# Dependency manifest first for cache‑friendly installs
COPY pyproject.toml uv.lock ./
RUN uv sync --no-install-project --group parakeet --extra ${PYTORCH_CUDA_VERSION} && \
    uv cache clean

# Should prepare the .venv for use :)

#########################  runtime #################################
FROM python:3.12-slim-bookworm AS runtime
ENV PYTHONUNBUFFERED=1
WORKDIR /app

RUN apt-get update && apt-get install -y --no-install-recommends libsndfile1 build-essential portaudio19-dev curl && rm -rf /var/lib/apt/lists/*

COPY --from=builder /app /app
COPY . .
ENV PATH="/app/.venv/bin:$PATH"

EXPOSE 8765

CMD ["python", "parakeet-offline.py", "--port", "8765"]<|MERGE_RESOLUTION|>--- conflicted
+++ resolved
@@ -3,12 +3,8 @@
 #########################  builder #################################
 FROM ghcr.io/astral-sh/uv:python3.12-bookworm-slim AS builder
 
-<<<<<<< HEAD
-ARG CUDA_VERSION=cu128
-=======
 # Accept PyTorch CUDA version as build argument
 ARG PYTORCH_CUDA_VERSION
->>>>>>> 81297d73
 
 WORKDIR /app
 
