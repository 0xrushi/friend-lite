--- conflicted
+++ resolved
@@ -266,12 +266,6 @@
 
 1. **Clone Repository**
    ```bash
-<<<<<<< HEAD
-   # Clone Chronicle repository
-   git clone https://github.com/yourusername/chronicle.git
-   cd chronicle
-   
-=======
    # Clone Friend-Lite repository with submodules
    git clone --recursive https://github.com/chronicle-ai/chronicle.git
    cd friend-lite
@@ -279,7 +273,6 @@
    # If you already cloned without --recursive, initialize submodules:
    # git submodule update --init --recursive
 
->>>>>>> f2f4f1d9
    # Verify template files are present
    ls -la skaffold.env.template
    ls -la backends/advanced/.env.template
