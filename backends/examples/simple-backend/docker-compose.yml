--- conflicted
+++ resolved
@@ -7,35 +7,6 @@
       - "8000:8000"
     volumes:
       - ./audio_chunks:/app/audio_chunks
-<<<<<<< HEAD
-    environment:
-      - DEEPGRAM_API_KEY=${DEEPGRAM_API_KEY}
-    depends_on:
-      - qdrant
-  ollama:
-    image: ollama/ollama:latest
-    container_name: ollama
-    ports:
-      - "11434:11434"
-    volumes:
-      - ~/my-services/ollama-data:/root/.ollama
-    # deploy:
-    #   resources:
-    #     reservations:
-    #       devices:
-    #         - driver: nvidia
-    #           count: all
-    #           capabilities: [gpu]
-  qdrant:
-    image: qdrant/qdrant:latest
-    container_name: qdrant
-    ports:
-      - "6333:6333" # gRPC
-      - "6334:6334" # HTTP
-    volumes:
-      - ./qdrant_data:/qdrant/storage # Qdrant will store its data in this named volume
-=======
->>>>>>> 54221871
   ngrok:
     image: ngrok/ngrok:latest
     ports:
@@ -44,8 +15,4 @@
       - NGROK_AUTHTOKEN=${NGROK_AUTHTOKEN}
     command: "http friend-backend:8000 --url=square-feline-partly.ngrok-free.app"
     depends_on:
-<<<<<<< HEAD
-      - friend-backend
-=======
-      - friend-backend
->>>>>>> 54221871
+      - friend-backend