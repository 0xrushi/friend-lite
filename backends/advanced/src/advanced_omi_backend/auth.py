"""Authentication configuration for fastapi-users with email/password and JWT."""

import logging
import os
import re
from datetime import datetime, timedelta
from typing import Literal, Optional, overload

import jwt
from beanie import PydanticObjectId
from dotenv import load_dotenv
from fastapi import Depends, Request
from fastapi_users import BaseUserManager, FastAPIUsers
from fastapi_users.authentication import (
    AuthenticationBackend,
    BearerTransport,
    CookieTransport,
    JWTStrategy,
)

from advanced_omi_backend.users import User, UserCreate, get_user_db

logger = logging.getLogger(__name__)

load_dotenv()
JWT_LIFETIME_SECONDS = int(os.getenv("JWT_LIFETIME_SECONDS", "86400"))

# JWT configuration
JWT_LIFETIME_SECONDS = 86400  # 24 hours


@overload
def _verify_configured(var_name: str, *, optional: Literal[False] = False) -> str: ...
@overload
def _verify_configured(var_name: str, *, optional: Literal[True]) -> Optional[str]: ...


def _verify_configured(var_name: str, *, optional: bool = False) -> Optional[str]:
    value = os.getenv(var_name)
    if not optional and not value:
        raise ValueError(f"{var_name} is not set")
    return value


# Configuration from environment variables
SECRET_KEY = _verify_configured("AUTH_SECRET_KEY")
COOKIE_SECURE = _verify_configured("COOKIE_SECURE", optional=True) == "true"

# Admin user configuration
ADMIN_PASSWORD = _verify_configured("ADMIN_PASSWORD")
ADMIN_EMAIL = _verify_configured("ADMIN_EMAIL", optional=True) or "admin@example.com"


class UserManager(BaseUserManager[User, PydanticObjectId]):
    """User manager with minimal customization for fastapi-users."""

    reset_password_token_secret = SECRET_KEY
    verification_token_secret = SECRET_KEY

    def parse_id(self, value: str) -> PydanticObjectId:
        """Parse string ID to PydanticObjectId for MongoDB compatibility."""
        try:
            return PydanticObjectId(value)
        except Exception as e:
            raise ValueError(f"Invalid ObjectId format: {value}") from e

    async def on_after_register(self, user: User, request: Optional[Request] = None):
        """Called after a user registers."""
        logger.info(f"User {user.user_id} ({user.email}) has registered.")

    async def on_after_forgot_password(
        self, user: User, token: str, request: Optional[Request] = None
    ):
        """Called after a user requests password reset."""
        logger.info(f"User {user.user_id} ({user.email}) has requested password reset")

    async def on_after_request_verify(
        self, user: User, token: str, request: Optional[Request] = None
    ):
        """Called after a user requests verification."""
        logger.info(f"Verification requested for user {user.user_id} ({user.email})")


async def get_user_manager(user_db=Depends(get_user_db)):
    """Get user manager instance for dependency injection."""
    yield UserManager(user_db)


# Transport configurations
cookie_transport = CookieTransport(
    cookie_max_age=JWT_LIFETIME_SECONDS,  # Matches JWT lifetime
    cookie_secure=COOKIE_SECURE,  # Set to False in development if not using HTTPS
    cookie_httponly=True,
    cookie_samesite="lax",
)

bearer_transport = BearerTransport(tokenUrl="auth/jwt/login")


def get_jwt_strategy() -> JWTStrategy:
    """Get JWT strategy for token generation and validation."""
    return JWTStrategy(
        secret=SECRET_KEY, lifetime_seconds=JWT_LIFETIME_SECONDS
    )


def generate_jwt_for_user(user_id: str, user_email: str) -> str:
    """Generate a JWT token for a user to authenticate with external services.

    This function creates a JWT token that can be used to authenticate with
    services that share the same AUTH_SECRET_KEY, such as Mycelia.

    Args:
        user_id: User's unique identifier (MongoDB ObjectId as string)
        user_email: User's email address

    Returns:
<<<<<<< HEAD
        JWT token string valid for JWT_LIFETIME_SECONDS (default: 24 hours)
=======
        JWT token string valid for 24 hours
>>>>>>> f2f4f1d9

    Example:
        >>> token = generate_jwt_for_user("507f1f77bcf86cd799439011", "user@example.com")
        >>> # Use token to call Mycelia API
    """
<<<<<<< HEAD
=======


>>>>>>> f2f4f1d9
    # Create JWT payload matching Chronicle's standard format
    payload = {
        "sub": user_id,  # Subject = user ID
        "email": user_email,
        "iss": "chronicle",  # Issuer
        "aud": "chronicle",  # Audience
<<<<<<< HEAD
        "exp": datetime.utcnow() + timedelta(seconds=JWT_LIFETIME_SECONDS),
=======
        "exp": datetime.utcnow() + timedelta(hours=24),  # 24 hour expiration
>>>>>>> f2f4f1d9
        "iat": datetime.utcnow(),  # Issued at
    }

    # Sign the token with the same secret key
    token = jwt.encode(payload, SECRET_KEY, algorithm="HS256")
    return token


# Authentication backends
cookie_backend = AuthenticationBackend(
    name="cookie",
    transport=cookie_transport,
    get_strategy=get_jwt_strategy,
)

bearer_backend = AuthenticationBackend(
    name="bearer",
    transport=bearer_transport,
    get_strategy=get_jwt_strategy,
)

# FastAPI Users instance
fastapi_users = FastAPIUsers[User, PydanticObjectId](
    get_user_manager,
    [cookie_backend, bearer_backend],
)

# User dependencies for protecting endpoints
current_active_user = fastapi_users.current_user(active=True)
current_active_user_optional = fastapi_users.current_user(active=True, optional=True)
current_superuser = fastapi_users.current_user(active=True, superuser=True)


async def get_user_from_token_param(token: str) -> Optional[User]:
    """
    Get user from JWT token string (for query parameter authentication).

    This is useful for endpoints that need to support token-based auth via query params,
    such as HTML audio elements that can't set custom headers.

    Args:
        token: JWT token string

    Returns:
        User object if token is valid and user is active, None otherwise
    """
    if not token:
        return None
    try:
        strategy = get_jwt_strategy()
        user_db_gen = get_user_db()
        user_db = await user_db_gen.__anext__()
        user_manager = UserManager(user_db)
        user = await strategy.read_token(token, user_manager)
        if user and user.is_active:
            return user
    except Exception:
        pass
    return None


def get_accessible_user_ids(user: User) -> list[str] | None:
    """
    Get list of user IDs that the current user can access data for.
    Returns None for superusers (can access all), or [user.id] for regular users.
    """
    if user.is_superuser:
        return None  # Can access all data
    else:
        return [str(user.id)]  # Can only access own data


async def create_admin_user_if_needed():
    """Create admin user during startup if it doesn't exist and credentials are provided."""
    if not ADMIN_PASSWORD:
        logger.warning("Skipping admin user creation - ADMIN_PASSWORD not set")
        return

    try:
        # Get user database
        user_db_gen = get_user_db()
        user_db = await user_db_gen.__anext__()

        # Check if admin user already exists by email
        existing_admin = await user_db.get_by_email(ADMIN_EMAIL)

        if existing_admin:
            logger.info(
                f"✅ Admin user already exists: {existing_admin.user_id} ({existing_admin.email})"
            )
            return

        # Create admin user
        user_manager_gen = get_user_manager(user_db)
        user_manager = await user_manager_gen.__anext__()

        admin_create = UserCreate(
            email=ADMIN_EMAIL,
            password=ADMIN_PASSWORD,
            is_superuser=True,
            is_verified=True,
            display_name="Administrator",
        )

        admin_user = await user_manager.create(admin_create)
        logger.info(
            f"✅ Created admin user: {admin_user.user_id} ({admin_user.email}) (ID: {admin_user.id})"
        )

    except Exception as e:
        logger.error(f"Failed to create admin user: {e}", exc_info=True)


async def websocket_auth(websocket, token: Optional[str] = None) -> Optional[User]:
    """
    WebSocket authentication that supports both cookie and token-based auth.
    Returns None if authentication fails (allowing graceful handling).
    """
    strategy = get_jwt_strategy()

    # Try JWT token from query parameter first
    if token:
        logger.info(f"Attempting WebSocket auth with query token (first 20 chars): {token[:20]}...")
        try:
            user_db_gen = get_user_db()
            user_db = await user_db_gen.__anext__()
            user_manager = UserManager(user_db)
            user = await strategy.read_token(token, user_manager)
            if user and user.is_active:
                logger.info(f"WebSocket auth successful for user {user.user_id} using query token.")
                return user
            else:
                logger.warning(f"Token validated but user inactive or not found: user={user}")
        except Exception as e:
            logger.error(f"WebSocket auth with query token failed: {type(e).__name__}: {e}", exc_info=True)

    # Try cookie authentication
    logger.debug("Attempting WebSocket auth with cookie.")
    try:
        cookie_header = next(
            (v.decode() for k, v in websocket.headers.items() if k.lower() == b"cookie"), None
        )
        if cookie_header:
            match = re.search(r"fastapiusersauth=([^;]+)", cookie_header)
            if match:
                user_db_gen = get_user_db()
                user_db = await user_db_gen.__anext__()
                user_manager = UserManager(user_db)
                user = await strategy.read_token(match.group(1), user_manager)
                if user and user.is_active:
                    logger.info(f"WebSocket auth successful for user {user.user_id} using cookie.")
                    return user
    except Exception as e:
        logger.warning(f"WebSocket auth with cookie failed: {e}")

    logger.warning("WebSocket authentication failed.")
    return None<|MERGE_RESOLUTION|>--- conflicted
+++ resolved
@@ -115,32 +115,19 @@
         user_email: User's email address
 
     Returns:
-<<<<<<< HEAD
         JWT token string valid for JWT_LIFETIME_SECONDS (default: 24 hours)
-=======
-        JWT token string valid for 24 hours
->>>>>>> f2f4f1d9
 
     Example:
         >>> token = generate_jwt_for_user("507f1f77bcf86cd799439011", "user@example.com")
         >>> # Use token to call Mycelia API
     """
-<<<<<<< HEAD
-=======
-
-
->>>>>>> f2f4f1d9
     # Create JWT payload matching Chronicle's standard format
     payload = {
         "sub": user_id,  # Subject = user ID
         "email": user_email,
         "iss": "chronicle",  # Issuer
         "aud": "chronicle",  # Audience
-<<<<<<< HEAD
         "exp": datetime.utcnow() + timedelta(seconds=JWT_LIFETIME_SECONDS),
-=======
-        "exp": datetime.utcnow() + timedelta(hours=24),  # 24 hour expiration
->>>>>>> f2f4f1d9
         "iat": datetime.utcnow(),  # Issued at
     }
 
