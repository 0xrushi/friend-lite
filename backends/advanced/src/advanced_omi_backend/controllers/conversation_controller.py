"""
Conversation controller for handling conversation-related business logic.
"""

import logging
import time
from pathlib import Path
from typing import Optional

from advanced_omi_backend.client_manager import (
    ClientManager,
    client_belongs_to_user,
)
from advanced_omi_backend.models.audio_file import AudioFile
from advanced_omi_backend.models.conversation import Conversation
from advanced_omi_backend.users import User
from fastapi.responses import JSONResponse

logger = logging.getLogger(__name__)
audio_logger = logging.getLogger("audio_processing")

# Legacy audio_chunks collection is still used by some endpoints (speaker assignment, segment updates)
# But conversation queries now use the Conversation model directly
# Audio cropping operations are handled in audio_controller.py


async def close_current_conversation(client_id: str, user: User, client_manager: ClientManager):
    """Close the current conversation for a specific client. Users can only close their own conversations."""
    # Validate client ownership
    if not user.is_superuser and not client_belongs_to_user(client_id, user.user_id):
        logger.warning(
            f"User {user.user_id} attempted to close conversation for client {client_id} without permission"
        )
        return JSONResponse(
            content={
                "error": "Access forbidden. You can only close your own conversations.",
                "details": f"Client '{client_id}' does not belong to your account.",
            },
            status_code=403,
        )

    if not client_manager.has_client(client_id):
        return JSONResponse(
            content={"error": f"Client '{client_id}' not found or not connected"},
            status_code=404,
        )

    client_state = client_manager.get_client(client_id)
    if client_state is None:
        return JSONResponse(
            content={"error": f"Client '{client_id}' not found or not connected"},
            status_code=404,
        )

    if not client_state.connected:
        return JSONResponse(
            content={"error": f"Client '{client_id}' is not connected"}, status_code=400
        )

    try:
        # Close the current conversation
        await client_state.close_current_conversation()

        # Reset conversation state but keep client connected
        client_state.current_audio_uuid = None
        client_state.conversation_start_time = time.time()
        client_state.last_transcript_time = None

        logger.info(f"Manually closed conversation for client {client_id} by user {user.id}")

        return JSONResponse(
            content={
                "message": f"Successfully closed current conversation for client '{client_id}'",
                "client_id": client_id,
                "timestamp": int(time.time()),
            }
        )

    except Exception as e:
        logger.error(f"Error closing conversation for client {client_id}: {e}")
        return JSONResponse(
            content={"error": f"Failed to close conversation: {str(e)}"},
            status_code=500,
        )


async def get_conversation(conversation_id: str, user: User):
    """Get a single conversation with full transcript details."""
    try:
        # Find the conversation using Beanie
        conversation = await Conversation.find_one(Conversation.conversation_id == conversation_id)
        if not conversation:
            return JSONResponse(status_code=404, content={"error": "Conversation not found"})

        # Check ownership for non-admin users
        if not user.is_superuser and conversation.user_id != str(user.user_id):
            return JSONResponse(status_code=403, content={"error": "Access forbidden"})

        # Format conversation for API response - clean, no duplication
        formatted_conversation = conversation.model_dump(
            mode='json',
            exclude={'id'}  # Exclude MongoDB internal _id
        )

        # Clean up transcript versions - remove heavy metadata.words
        if 'transcript_versions' in formatted_conversation:
            for version in formatted_conversation['transcript_versions']:
                if 'metadata' in version and version['metadata']:
                    # Remove words array - not needed by frontend
                    version['metadata'].pop('words', None)
                    # Remove redundant speaker_recognition counts (derivable from segments)
                    if 'speaker_recognition' in version['metadata']:
                        sr = version['metadata']['speaker_recognition']
                        sr.pop('total_segments', None)  # Derivable from len(segments)
                        sr.pop('speaker_count', None)  # Derivable from identified_speakers

        # Add minimal computed fields
        formatted_conversation['has_memory'] = len(conversation.memory_versions) > 0

        return {"conversation": formatted_conversation}

    except Exception as e:
        logger.error(f"Error fetching conversation {conversation_id}: {e}")
        return JSONResponse(status_code=500, content={"error": "Error fetching conversation"})


async def get_conversations(user: User):
    """Get conversations with speech only (speech-driven architecture)."""
    try:
        # Build query based on user permissions using Beanie
        if not user.is_superuser:
            # Regular users can only see their own conversations
            user_conversations = await Conversation.find(
                Conversation.user_id == str(user.user_id)
            ).sort(-Conversation.created_at).to_list()
        else:
            # Admins see all conversations
            user_conversations = await Conversation.find_all().sort(-Conversation.created_at).to_list()

        # Convert conversations to API format - minimal for list view
        conversations = []
        for conv in user_conversations:
<<<<<<< HEAD
            # Format conversation for list - exclude heavy version data
            conv_dict = conv.model_dump(
                mode='json',
                exclude={'id', 'transcript_versions', 'memory_versions'}  # Exclude large version arrays
=======
            # Ensure legacy fields are populated from active transcript version
            conv._update_legacy_transcript_fields()
            
            # Format conversation for list - include segments but exclude large nested fields
            conv_dict = conv.model_dump(
                mode='json',  # Automatically converts datetime to ISO strings
                exclude={'id', 'transcript_versions', 'memory_versions'}  # Include segments for UI display
>>>>>>> eeb43954
            )

            # Add computed fields
            # segment_count - count from active transcript version
            segment_count = 0
            if conv.active_transcript:
                segment_count = len(conv.active_transcript.segments) if conv.active_transcript.segments else 0

            conv_dict.update({
                "segment_count": segment_count,
                "has_memory": len(conv.memory_versions) > 0,
                "transcript_version_count": len(conv.transcript_versions),
                "memory_version_count": len(conv.memory_versions)
            })

            conversations.append(conv_dict)

        return {"conversations": conversations}

    except Exception as e:
        logger.exception(f"Error fetching conversations: {e}")
        return JSONResponse(status_code=500, content={"error": "Error fetching conversations"})


async def delete_conversation(conversation_id: str, user: User):
    """Delete a conversation and its associated audio files. Users can only delete their own conversations."""
    try:
        # Create masked identifier for logging
        masked_id = f"{conversation_id[:8]}...{conversation_id[-4:]}" if len(conversation_id) > 12 else "***"
        logger.info(f"Attempting to delete conversation: {masked_id}")

        # Find the conversation using Beanie
        conversation = await Conversation.find_one(Conversation.conversation_id == conversation_id)

        if not conversation:
            return JSONResponse(
                status_code=404,
                content={"error": f"Conversation '{conversation_id}' not found"}
            )

        # Check ownership for non-admin users
        if not user.is_superuser and conversation.user_id != str(user.user_id):
            logger.warning(
                f"User {user.user_id} attempted to delete conversation {conversation_id} without permission"
            )
            return JSONResponse(
                status_code=403,
                content={
                    "error": "Access forbidden. You can only delete your own conversations.",
                    "details": f"Conversation '{conversation_id}' does not belong to your account."
                }
            )

        # Get file paths before deletion
        audio_path = conversation.audio_path
        cropped_audio_path = conversation.cropped_audio_path
        audio_uuid = conversation.audio_uuid
        client_id = conversation.client_id

        # Delete the conversation from database
        await conversation.delete()
        logger.info(f"Deleted conversation {conversation_id}")

        # Also delete from legacy AudioFile collection if it exists (backward compatibility)
        audio_file = await AudioFile.find_one(AudioFile.audio_uuid == audio_uuid)
        if audio_file:
            await audio_file.delete()
            logger.info(f"Deleted legacy audio file record for {audio_uuid}")

        # Delete associated audio files from disk
        deleted_files = []
        if audio_path:
            try:
                # Construct full path to audio file
                full_audio_path = Path("/app/audio_chunks") / audio_path
                if full_audio_path.exists():
                    full_audio_path.unlink()
                    deleted_files.append(str(full_audio_path))
                    logger.info(f"Deleted audio file: {full_audio_path}")
            except Exception as e:
                logger.warning(f"Failed to delete audio file {audio_path}: {e}")

        if cropped_audio_path:
            try:
                # Construct full path to cropped audio file
                full_cropped_path = Path("/app/audio_chunks") / cropped_audio_path
                if full_cropped_path.exists():
                    full_cropped_path.unlink()
                    deleted_files.append(str(full_cropped_path))
                    logger.info(f"Deleted cropped audio file: {full_cropped_path}")
            except Exception as e:
                logger.warning(f"Failed to delete cropped audio file {cropped_audio_path}: {e}")

        logger.info(f"Successfully deleted conversation {conversation_id} for user {user.user_id}")

        # Prepare response message
        delete_summary = ["conversation"]
        if deleted_files:
            delete_summary.append(f"{len(deleted_files)} audio file(s)")

        return JSONResponse(
            status_code=200,
            content={
                "message": f"Successfully deleted {', '.join(delete_summary)} '{conversation_id}'",
                "deleted_files": deleted_files,
                "client_id": client_id,
                "conversation_id": conversation_id,
                "audio_uuid": audio_uuid
            }
        )

    except Exception as e:
        logger.error(f"Error deleting conversation {conversation_id}: {e}")
        return JSONResponse(
            status_code=500,
            content={"error": f"Failed to delete conversation: {str(e)}"}
        )


async def reprocess_transcript(conversation_id: str, user: User):
    """Reprocess transcript for a conversation. Users can only reprocess their own conversations."""
    try:
        # Find the conversation using Beanie
        conversation_model = await Conversation.find_one(Conversation.conversation_id == conversation_id)
        if not conversation_model:
            return JSONResponse(status_code=404, content={"error": "Conversation not found"})

        # Check ownership for non-admin users
        if not user.is_superuser and conversation_model.user_id != str(user.user_id):
            return JSONResponse(status_code=403, content={"error": "Access forbidden. You can only reprocess your own conversations."})

        # Get audio_uuid and file path from conversation
        audio_uuid = conversation_model.audio_uuid
        audio_path = conversation_model.audio_path

        if not audio_path:
            return JSONResponse(
                status_code=400, content={"error": "No audio file found for this conversation"}
            )

        # Check if file exists - try multiple possible locations
        possible_paths = [
            Path("/app/audio_chunks") / audio_path,
            Path(audio_path),  # fallback to relative path
        ]

        full_audio_path = None
        for path in possible_paths:
            if path.exists():
                full_audio_path = path
                break

        if not full_audio_path:
            return JSONResponse(
                status_code=422,
                content={
                    "error": "Audio file not found on disk",
                    "details": f"Conversation exists but audio file '{audio_path}' is missing from expected locations",
                    "searched_paths": [str(p) for p in possible_paths]
                }
            )

        # Create new transcript version ID
        import uuid
        version_id = str(uuid.uuid4())

        # Enqueue job chain with RQ (transcription -> speaker recognition -> cropping -> memory)
        from advanced_omi_backend.workers.transcription_jobs import transcribe_full_audio_job
        from advanced_omi_backend.workers.speaker_jobs import recognise_speakers_job
        from advanced_omi_backend.workers.audio_jobs import process_cropping_job
        from advanced_omi_backend.workers.memory_jobs import process_memory_job
        from advanced_omi_backend.controllers.queue_controller import transcription_queue, memory_queue, default_queue, JOB_RESULT_TTL

        # Job 1: Transcribe audio to text
        transcript_job = transcription_queue.enqueue(
            transcribe_full_audio_job,
            conversation_id,
            audio_uuid,
            str(full_audio_path),
            version_id,
            str(user.user_id),
            "reprocess",
            job_timeout=600,
            result_ttl=JOB_RESULT_TTL,
            job_id=f"reprocess_{conversation_id[:8]}",
            description=f"Transcribe audio for {conversation_id[:8]}",
            meta={'audio_uuid': audio_uuid, 'conversation_id': conversation_id}
        )
        logger.info(f"📥 RQ: Enqueued transcription job {transcript_job.id}")

        # Job 2: Recognize speakers (depends on transcription)
        speaker_job = transcription_queue.enqueue(
            recognise_speakers_job,
            conversation_id,
            version_id,
            str(full_audio_path),
            "",  # transcript_text - will be read from DB
            [],  # words - will be read from DB
            depends_on=transcript_job,
            job_timeout=600,
            result_ttl=JOB_RESULT_TTL,
            job_id=f"speaker_{conversation_id[:8]}",
            description=f"Recognize speakers for {conversation_id[:8]}",
            meta={'audio_uuid': audio_uuid, 'conversation_id': conversation_id}
        )
        logger.info(f"📥 RQ: Enqueued speaker recognition job {speaker_job.id} (depends on {transcript_job.id})")

        # Job 3: Audio cropping (depends on speaker recognition)
        cropping_job = default_queue.enqueue(
            process_cropping_job,
            conversation_id,
            str(full_audio_path),
            depends_on=speaker_job,
            job_timeout=300,
            result_ttl=JOB_RESULT_TTL,
            job_id=f"crop_{conversation_id[:8]}",
            description=f"Crop audio for {conversation_id[:8]}",
            meta={'audio_uuid': audio_uuid, 'conversation_id': conversation_id}
        )
        logger.info(f"📥 RQ: Enqueued audio cropping job {cropping_job.id} (depends on {speaker_job.id})")

        # Job 4: Extract memories (depends on cropping)
        # Note: redis_client is injected by @async_job decorator, don't pass it directly
        memory_job = memory_queue.enqueue(
            process_memory_job,
            conversation_id,
            depends_on=cropping_job,
            job_timeout=1800,
            result_ttl=JOB_RESULT_TTL,
            job_id=f"memory_{conversation_id[:8]}",
            description=f"Extract memories for {conversation_id[:8]}",
            meta={'audio_uuid': audio_uuid, 'conversation_id': conversation_id}
        )
        logger.info(f"📥 RQ: Enqueued memory job {memory_job.id} (depends on {cropping_job.id})")

        job = transcript_job  # For backward compatibility with return value
        logger.info(f"Created transcript reprocessing job {job.id} (version: {version_id}) for conversation {conversation_id}")

        return JSONResponse(content={
            "message": f"Transcript reprocessing started for conversation {conversation_id}",
            "job_id": job.id,
            "version_id": version_id,
            "status": "queued"
        })

    except Exception as e:
        logger.error(f"Error starting transcript reprocessing: {e}")
        return JSONResponse(status_code=500, content={"error": "Error starting transcript reprocessing"})


async def reprocess_memory(conversation_id: str, transcript_version_id: str, user: User):
    """Reprocess memory extraction for a specific transcript version. Users can only reprocess their own conversations."""
    try:
        # Find the conversation using Beanie
        conversation_model = await Conversation.find_one(Conversation.conversation_id == conversation_id)
        if not conversation_model:
            return JSONResponse(status_code=404, content={"error": "Conversation not found"})

        # Check ownership for non-admin users
        if not user.is_superuser and conversation_model.user_id != str(user.user_id):
            return JSONResponse(status_code=403, content={"error": "Access forbidden. You can only reprocess your own conversations."})

        # Resolve transcript version ID
        # Handle special "active" version ID
        if transcript_version_id == "active":
            active_version_id = conversation_model.active_transcript_version
            if not active_version_id:
                return JSONResponse(
                    status_code=404, content={"error": "No active transcript version found"}
                )
            transcript_version_id = active_version_id

        # Find the specific transcript version
        transcript_version = None
        for version in conversation_model.transcript_versions:
            if version.version_id == transcript_version_id:
                transcript_version = version
                break

        if not transcript_version:
            return JSONResponse(
                status_code=404, content={"error": f"Transcript version '{transcript_version_id}' not found"}
            )

        # Create new memory version ID
        import uuid
        version_id = str(uuid.uuid4())

        # Enqueue memory processing job with RQ (RQ handles job tracking)
        from advanced_omi_backend.workers.memory_jobs import enqueue_memory_processing
        from advanced_omi_backend.models.job import JobPriority

        job = enqueue_memory_processing(
            client_id=conversation_model.client_id,
            user_id=str(user.user_id),
            user_email=user.email,
            conversation_id=conversation_id,
            priority=JobPriority.NORMAL
        )

        logger.info(f"Created memory reprocessing job {job.id} (version {version_id}) for conversation {conversation_id}")

        return JSONResponse(content={
            "message": f"Memory reprocessing started for conversation {conversation_id}",
            "job_id": job.id,
            "version_id": version_id,
            "transcript_version_id": transcript_version_id,
            "status": "queued"
        })

    except Exception as e:
        logger.error(f"Error starting memory reprocessing: {e}")
        return JSONResponse(status_code=500, content={"error": "Error starting memory reprocessing"})


async def activate_transcript_version(conversation_id: str, version_id: str, user: User):
    """Activate a specific transcript version. Users can only modify their own conversations."""
    try:
        # Find the conversation using Beanie
        conversation_model = await Conversation.find_one(Conversation.conversation_id == conversation_id)
        if not conversation_model:
            return JSONResponse(status_code=404, content={"error": "Conversation not found"})

        # Check ownership for non-admin users
        if not user.is_superuser and conversation_model.user_id != str(user.user_id):
            return JSONResponse(status_code=403, content={"error": "Access forbidden. You can only modify your own conversations."})

        # Activate the transcript version using Beanie model method
        success = conversation_model.set_active_transcript_version(version_id)
        if not success:
            return JSONResponse(
                status_code=400, content={"error": "Failed to activate transcript version"}
            )

        await conversation_model.save()

        # TODO: Trigger speaker recognition if configured
        # This would integrate with existing speaker recognition logic

        logger.info(f"Activated transcript version {version_id} for conversation {conversation_id} by user {user.user_id}")

        return JSONResponse(content={
            "message": f"Transcript version {version_id} activated successfully",
            "active_transcript_version": version_id
        })

    except Exception as e:
        logger.error(f"Error activating transcript version: {e}")
        return JSONResponse(status_code=500, content={"error": "Error activating transcript version"})


async def activate_memory_version(conversation_id: str, version_id: str, user: User):
    """Activate a specific memory version. Users can only modify their own conversations."""
    try:
        # Find the conversation using Beanie
        conversation_model = await Conversation.find_one(Conversation.conversation_id == conversation_id)
        if not conversation_model:
            return JSONResponse(status_code=404, content={"error": "Conversation not found"})

        # Check ownership for non-admin users
        if not user.is_superuser and conversation_model.user_id != str(user.user_id):
            return JSONResponse(status_code=403, content={"error": "Access forbidden. You can only modify your own conversations."})

        # Activate the memory version using Beanie model method
        success = conversation_model.set_active_memory_version(version_id)
        if not success:
            return JSONResponse(
                status_code=400, content={"error": "Failed to activate memory version"}
            )

        await conversation_model.save()

        logger.info(f"Activated memory version {version_id} for conversation {conversation_id} by user {user.user_id}")

        return JSONResponse(content={
            "message": f"Memory version {version_id} activated successfully",
            "active_memory_version": version_id
        })

    except Exception as e:
        logger.error(f"Error activating memory version: {e}")
        return JSONResponse(status_code=500, content={"error": "Error activating memory version"})


async def get_conversation_version_history(conversation_id: str, user: User):
    """Get version history for a conversation. Users can only access their own conversations."""
    try:
        # Find the conversation using Beanie to check ownership
        conversation_model = await Conversation.find_one(Conversation.conversation_id == conversation_id)
        if not conversation_model:
            return JSONResponse(status_code=404, content={"error": "Conversation not found"})

        # Check ownership for non-admin users
        if not user.is_superuser and conversation_model.user_id != str(user.user_id):
            return JSONResponse(status_code=403, content={"error": "Access forbidden. You can only access your own conversations."})

        # Get version history from model
        # Convert datetime objects to ISO strings for JSON serialization
        transcript_versions = []
        for v in conversation_model.transcript_versions:
            version_dict = v.model_dump()
            if version_dict.get('created_at'):
                version_dict['created_at'] = version_dict['created_at'].isoformat()
            transcript_versions.append(version_dict)

        memory_versions = []
        for v in conversation_model.memory_versions:
            version_dict = v.model_dump()
            if version_dict.get('created_at'):
                version_dict['created_at'] = version_dict['created_at'].isoformat()
            memory_versions.append(version_dict)

        history = {
            "conversation_id": conversation_id,
            "active_transcript_version": conversation_model.active_transcript_version,
            "active_memory_version": conversation_model.active_memory_version,
            "transcript_versions": transcript_versions,
            "memory_versions": memory_versions
        }

        return JSONResponse(content=history)

    except Exception as e:
        logger.error(f"Error fetching version history: {e}")
        return JSONResponse(status_code=500, content={"error": "Error fetching version history"})<|MERGE_RESOLUTION|>--- conflicted
+++ resolved
@@ -140,20 +140,10 @@
         # Convert conversations to API format - minimal for list view
         conversations = []
         for conv in user_conversations:
-<<<<<<< HEAD
             # Format conversation for list - exclude heavy version data
             conv_dict = conv.model_dump(
                 mode='json',
                 exclude={'id', 'transcript_versions', 'memory_versions'}  # Exclude large version arrays
-=======
-            # Ensure legacy fields are populated from active transcript version
-            conv._update_legacy_transcript_fields()
-            
-            # Format conversation for list - include segments but exclude large nested fields
-            conv_dict = conv.model_dump(
-                mode='json',  # Automatically converts datetime to ISO strings
-                exclude={'id', 'transcript_versions', 'memory_versions'}  # Include segments for UI display
->>>>>>> eeb43954
             )
 
             # Add computed fields
