"""
System controller for handling system-related business logic.
"""

import logging
import os
import shutil
import time
from datetime import UTC, datetime
from pathlib import Path
from typing import Tuple

import yaml

from advanced_omi_backend.config import (
    load_diarization_settings_from_file,
    save_diarization_settings_to_file,
)
from advanced_omi_backend.models.user import User
from advanced_omi_backend.model_registry import _find_config_path, load_models_config
from advanced_omi_backend.task_manager import get_task_manager
<<<<<<< HEAD
from fastapi.responses import JSONResponse
import yaml

from advanced_omi_backend.services.memory.config import load_config_yml as _load_root_config
from advanced_omi_backend.services.memory.service_factory import reset_memory_service, get_memory_service
=======
>>>>>>> dc70ca24

logger = logging.getLogger(__name__)
audio_logger = logging.getLogger("audio_processing")


async def get_current_metrics():
    """Get current system metrics."""
    try:
        # Get memory provider configuration
        memory_provider = (await get_memory_provider())["current_provider"]

        # Get basic system metrics
        metrics = {
            "timestamp": int(time.time()),
            "memory_provider": memory_provider,
            "memory_provider_supports_threshold": memory_provider == "chronicle",
        }

        return metrics

    except Exception as e:
        audio_logger.exception("Error fetching metrics")
        raise e


async def get_auth_config():
    """Get authentication configuration for frontend."""
    return {
        "auth_method": "email",
        "registration_enabled": False,  # Only admin can create users
        "features": {
            "email_login": True,
            "user_id_login": False,  # Deprecated
            "registration": False,
        },
    }


# Audio file processing functions moved to audio_controller.py


# Configuration functions moved to config.py to avoid circular imports


async def get_diarization_settings():
    """Get current diarization settings."""
    try:
        # Reload from file to get latest settings
        settings = load_diarization_settings_from_file()
        return {
            "settings": settings,
            "status": "success"
        }
    except Exception as e:
        logger.exception("Error getting diarization settings")
        raise e


async def save_diarization_settings(settings: dict):
    """Save diarization settings."""
    try:
        # Validate settings
        valid_keys = {
            "diarization_source", "similarity_threshold", "min_duration", "collar", 
            "min_duration_off", "min_speakers", "max_speakers"
        }
        
        for key, value in settings.items():
            if key not in valid_keys:
                raise ValueError(f"Invalid setting key: {key}")
            
            # Type validation
            if key in ["min_speakers", "max_speakers"]:
                if not isinstance(value, int) or value < 1 or value > 20:
                    raise ValueError(f"Invalid value for {key}: must be integer 1-20")
            elif key == "diarization_source":
                if not isinstance(value, str) or value not in ["pyannote", "deepgram"]:
                    raise ValueError(f"Invalid value for {key}: must be 'pyannote' or 'deepgram'")
            else:
                if not isinstance(value, (int, float)) or value < 0:
                    raise ValueError(f"Invalid value for {key}: must be positive number")
        
        # Get current settings and merge with new values
        current_settings = load_diarization_settings_from_file()
        current_settings.update(settings)
        
        # Save to file
        if save_diarization_settings_to_file(current_settings):
            logger.info(f"Updated and saved diarization settings: {settings}")
            
            return {
                "message": "Diarization settings saved successfully",
                "settings": current_settings,
                "status": "success"
            }
        else:
            # Even if file save fails, we've updated the in-memory settings
            logger.warning("Settings updated in memory but file save failed")
            return {
                "message": "Settings updated (file save failed)",
                "settings": current_settings,
                "status": "partial"
            }
        
    except Exception as e:
        logger.exception("Error saving diarization settings")
        raise e


async def get_speaker_configuration(user: User):
    """Get current user's primary speakers configuration."""
    try:
        return {
            "primary_speakers": user.primary_speakers,
            "user_id": user.user_id,
            "status": "success"
        }
    except Exception as e:
        logger.exception(f"Error getting speaker configuration for user {user.user_id}")
        raise e


async def update_speaker_configuration(user: User, primary_speakers: list[dict]):
    """Update current user's primary speakers configuration."""
    try:
        # Validate speaker data format
        for speaker in primary_speakers:
            if not isinstance(speaker, dict):
                raise ValueError("Each speaker must be a dictionary")
            
            required_fields = ["speaker_id", "name", "user_id"]
            for field in required_fields:
                if field not in speaker:
                    raise ValueError(f"Missing required field: {field}")
        
        # Enforce server-side user_id and add timestamp to each speaker
        for speaker in primary_speakers:
            speaker["user_id"] = user.user_id  # Override client-supplied user_id
            speaker["selected_at"] = datetime.now(UTC).isoformat()
        
        # Update user model
        user.primary_speakers = primary_speakers
        await user.save()
        
        logger.info(f"Updated primary speakers configuration for user {user.user_id}: {len(primary_speakers)} speakers")
        
        return {
            "message": "Primary speakers configuration updated successfully",
            "primary_speakers": primary_speakers,
            "count": len(primary_speakers),
            "status": "success"
        }
        
    except Exception as e:
        logger.exception(f"Error updating speaker configuration for user {user.user_id}")
        raise e


async def get_enrolled_speakers(user: User):
    """Get enrolled speakers from speaker recognition service."""
    try:
        from advanced_omi_backend.speaker_recognition_client import (
            SpeakerRecognitionClient,
        )

        # Initialize speaker recognition client
        speaker_client = SpeakerRecognitionClient()
        
        if not speaker_client.enabled:
            return {
                "speakers": [],
                "service_available": False,
                "message": "Speaker recognition service is not configured or disabled",
                "status": "success"
            }
        
        # Get enrolled speakers - using hardcoded user_id=1 for now (as noted in speaker_recognition_client.py)
        speakers = await speaker_client.get_enrolled_speakers(user_id="1")
        
        return {
            "speakers": speakers.get("speakers", []) if speakers else [],
            "service_available": True,
            "message": "Successfully retrieved enrolled speakers",
            "status": "success"
        }
        
    except Exception as e:
        logger.exception(f"Error getting enrolled speakers for user {user.user_id}")
        raise e


async def get_speaker_service_status():
    """Check speaker recognition service health status."""
    try:
        from advanced_omi_backend.speaker_recognition_client import (
            SpeakerRecognitionClient,
        )

        # Initialize speaker recognition client
        speaker_client = SpeakerRecognitionClient()
        
        if not speaker_client.enabled:
            return {
                "service_available": False,
                "healthy": False,
                "message": "Speaker recognition service is not configured or disabled",
                "status": "disabled"
            }
        
        # Perform health check
        health_result = await speaker_client.health_check()
        
        if health_result:
            return {
                "service_available": True,
                "healthy": True,
                "message": "Speaker recognition service is healthy",
                "service_url": speaker_client.service_url,
                "status": "healthy"
            }
        else:
            return {
                "service_available": False,
                "healthy": False,
                "message": "Speaker recognition service is not responding",
                "service_url": speaker_client.service_url,
                "status": "unhealthy"
            }
        
    except Exception as e:
        logger.exception("Error checking speaker service status")
        raise e



<<<<<<< HEAD
# Memory Configuration Management Functions Removed - Project uses config.yml exclusively
=======
# Memory Configuration Management Functions

async def get_memory_config_raw():
    """Get current memory configuration (memory section of config.yml) as YAML."""
    try:
        cfg_path = _find_config_path()
        if not os.path.exists(cfg_path):
            raise FileNotFoundError(f"Config file not found: {cfg_path}")

        with open(cfg_path, 'r') as f:
            data = yaml.safe_load(f) or {}
        memory_section = data.get("memory", {})
        config_yaml = yaml.safe_dump(memory_section, sort_keys=False)

        return {
            "config_yaml": config_yaml,
            "config_path": str(cfg_path),
            "section": "memory",
            "status": "success",
        }
    except Exception as e:
        logger.exception("Error reading memory config")
        raise e


async def update_memory_config_raw(config_yaml: str):
    """Update memory configuration in config.yml and hot reload registry."""
    try:
        # Validate YAML
        try:
            new_mem = yaml.safe_load(config_yaml) or {}
        except yaml.YAMLError as e:
            raise ValueError(f"Invalid YAML syntax: {str(e)}")

        cfg_path = _find_config_path()
        if not os.path.exists(cfg_path):
            raise FileNotFoundError(f"Config file not found: {cfg_path}")

        # Backup
        backup_path = f"{cfg_path}.bak"
        shutil.copy2(cfg_path, backup_path)

        # Update memory section and write file
        with open(cfg_path, 'r') as f:
            data = yaml.safe_load(f) or {}
        data["memory"] = new_mem
        with open(cfg_path, 'w') as f:
            yaml.safe_dump(data, f, sort_keys=False)

        # Reload registry
        load_models_config(force_reload=True)

        return {
            "message": "Memory configuration updated and reloaded successfully",
            "config_path": str(cfg_path),
            "backup_created": os.path.exists(backup_path),
            "status": "success",
        }
    except Exception as e:
        logger.exception("Error updating memory config")
        raise e


async def validate_memory_config(config_yaml: str):
    """Validate memory configuration YAML syntax (memory section)."""
    try:
        try:
            parsed = yaml.safe_load(config_yaml)
        except yaml.YAMLError as e:
            raise ValueError(f"Invalid YAML syntax: {str(e)}")
        if not isinstance(parsed, dict):
            raise ValueError("Configuration must be a YAML object")
        # Minimal checks
        # provider optional; timeout_seconds optional; extraction enabled/prompt optional
        return {"message": "Configuration is valid", "status": "success"}
    except Exception as e:
        logger.exception("Error validating memory config")
        raise e


async def reload_memory_config():
    """Reload config.yml (registry)."""
    try:
        cfg_path = _find_config_path()
        load_models_config(force_reload=True)
        return {"message": "Configuration reloaded", "config_path": str(cfg_path), "status": "success"}
    except Exception as e:
        logger.exception("Error reloading config")
        raise e
>>>>>>> dc70ca24


async def delete_all_user_memories(user: User):
    """Delete all memories for the current user."""
    try:
        from advanced_omi_backend.services.memory import get_memory_service

        memory_service = get_memory_service()

        # Delete all memories for the user
        deleted_count = await memory_service.delete_all_user_memories(user.user_id)

        logger.info(f"Deleted {deleted_count} memories for user {user.user_id}")

        return {
            "message": f"Successfully deleted {deleted_count} memories",
            "deleted_count": deleted_count,
            "user_id": user.user_id,
            "status": "success"
        }

    except Exception as e:
        logger.exception(f"Error deleting all memories for user {user.user_id}")
        raise e


# Memory Provider Configuration Functions

async def get_memory_provider():
    """Get current memory provider configuration."""
    try:
        current_provider = os.getenv("MEMORY_PROVIDER", "chronicle").lower()
        # Map legacy provider names to current names
        if current_provider in ("friend-lite", "friend_lite"):
            current_provider = "chronicle"

        # Get available providers
        available_providers = ["chronicle", "openmemory_mcp", "mycelia"]

        return {
            "current_provider": current_provider,
            "available_providers": available_providers,
            "status": "success"
        }

    except Exception as e:
        logger.exception("Error getting memory provider")
        raise e


async def set_memory_provider(provider: str):
    """Set memory provider and update .env file."""
    try:
        # Validate provider
        provider = provider.lower().strip()
        valid_providers = ["chronicle", "openmemory_mcp", "mycelia"]

        if provider not in valid_providers:
            raise ValueError(f"Invalid provider '{provider}'. Valid providers: {', '.join(valid_providers)}")

        # Path to .env file (assuming we're running from backends/advanced/)
        env_path = os.path.join(os.getcwd(), ".env")

        if not os.path.exists(env_path):
            raise FileNotFoundError(f".env file not found at {env_path}")

        # Read current .env file
        with open(env_path, 'r') as file:
            lines = file.readlines()

        # Update or add MEMORY_PROVIDER line
        provider_found = False
        updated_lines = []

        for line in lines:
            if line.strip().startswith("MEMORY_PROVIDER="):
                updated_lines.append(f"MEMORY_PROVIDER={provider}\n")
                provider_found = True
            else:
                updated_lines.append(line)

        # If MEMORY_PROVIDER wasn't found, add it
        if not provider_found:
            updated_lines.append(f"\n# Memory Provider Configuration\nMEMORY_PROVIDER={provider}\n")

        # Create backup
        backup_path = f"{env_path}.bak"
        shutil.copy2(env_path, backup_path)
        logger.info(f"Created .env backup at {backup_path}")

        # Write updated .env file
        with open(env_path, 'w') as file:
            file.writelines(updated_lines)

        # Update environment variable for current process
        os.environ["MEMORY_PROVIDER"] = provider

        logger.info(f"Updated MEMORY_PROVIDER to '{provider}' in .env file")

        return {
            "message": f"Memory provider updated to '{provider}'. Please restart the backend service for changes to take effect.",
            "provider": provider,
            "env_path": env_path,
            "backup_created": True,
            "requires_restart": True,
            "status": "success"
        }

    except Exception as e:
<<<<<<< HEAD
        logger.error(f"Error setting memory provider: {e}")
        return JSONResponse(
            status_code=500, content={"error": f"Failed to set memory provider: {str(e)}"}
        )


###############################################
# Memory configuration (config.yml backed)
###############################################

def _find_config_yml_path() -> Tuple[Path, dict]:
    """Locate the active config.yml and return its path and parsed YAML.

    Follows the same search order used by the memory config loader.
    """
    current_dir = Path(__file__).parent.resolve()
    candidates = [
        Path("/app/config.yml"),
        current_dir.parent.parent.parent.parent.parent / "config.yml",
        Path("./config.yml"),
    ]
    for p in candidates:
        if p.exists():
            with open(p, "r") as f:
                data = yaml.safe_load(f) or {}
            return p, data
    # If none found, default to /app/config.yml for write, start with empty
    p = Path("/app/config.yml")
    return p, {}


async def get_memory_config_raw():
    """Return the memory section of config.yml as YAML text for editing."""
    try:
        _, data = _find_config_yml_path()
        memory_section = data.get("memory", {}) or {}
        # Return as a full section including the root key for clarity
        yaml_text = yaml.safe_dump({"memory": memory_section}, sort_keys=False)
        return {"config_yaml": yaml_text}
    except Exception as e:
        logger.exception(f"Failed to load memory configuration: {e}")
        raise e


def _parse_memory_yaml(config_yaml: str) -> dict:
    try:
        doc = yaml.safe_load(config_yaml) or {}
        if not isinstance(doc, dict):
            raise ValueError("YAML must define a mapping")
        if "memory" in doc:
            mem = doc.get("memory") or {}
        else:
            mem = doc
        if not isinstance(mem, dict):
            raise ValueError("'memory' section must be a mapping")
        return mem
    except Exception as e:
        logger.exception(f"Invalid YAML: {e}")
        raise e


async def validate_memory_config_raw(config_yaml: str):
    """Validate posted memory YAML without saving."""
    try:
        mem = _parse_memory_yaml(config_yaml)
        # Basic validation rules
        if "provider" in mem and not isinstance(mem["provider"], str):
            return JSONResponse(status_code=400, content={"error": "'provider' must be a string"})
        if "timeout_seconds" in mem and not isinstance(mem["timeout_seconds"], int):
            return JSONResponse(status_code=400, content={"error": "'timeout_seconds' must be an integer"})
        extraction = mem.get("extraction")
        if extraction is not None and not isinstance(extraction, dict):
            return JSONResponse(status_code=400, content={"error": "'extraction' must be a mapping"})
        # If prompt exists, must be string
        if extraction and "prompt" in extraction and not isinstance(extraction["prompt"], str):
            return JSONResponse(status_code=400, content={"error": "'extraction.prompt' must be a string"})
        if extraction and "enabled" in extraction and not isinstance(extraction["enabled"], bool):
            return JSONResponse(status_code=400, content={"error": "'extraction.enabled' must be a boolean"})

        return {"message": "Configuration is valid", "status": "success"}
    except ValueError as e:
        return JSONResponse(status_code=400, content={"error": str(e)})
    except Exception as e:
        logger.error(f"Validation failed: {e}")
        return JSONResponse(status_code=500, content={"error": f"Validation failed: {str(e)}"})


async def update_memory_config_raw(config_yaml: str):
    """Save memory YAML into config.yml and hot-reload memory service."""
    try:
        mem = _parse_memory_yaml(config_yaml)
        path, data = _find_config_yml_path()
        # Merge and write
        data["memory"] = mem
        # Ensure parents
        path.parent.mkdir(parents=True, exist_ok=True)
        with open(path, "w") as f:
            yaml.safe_dump(data, f, sort_keys=False)

        # Hot-reload memory service
        reset_memory_service()
        # Create a new instance (lazy init) to validate structure loads
        try:
            _ = get_memory_service()
        except Exception as e:
            # Don't fail the save if service creation fails; report warning
            logger.warning(f"Memory service creation after config update failed: {e}")

        return {
            "message": "Configuration saved and reloaded",
            "path": str(path),
            "status": "success",
        }
    except ValueError as e:
        return JSONResponse(status_code=400, content={"error": str(e)})
    except Exception as e:
        logger.error(f"Failed to save configuration: {e}")
        return JSONResponse(status_code=500, content={"error": f"Failed to save configuration: {str(e)}"})


async def reload_memory_config():
    """Explicitly reload memory service using current config.yml."""
    try:
        reset_memory_service()
        # Recreate instance
        _ = get_memory_service()
        return {"message": "Memory configuration reloaded", "status": "success"}
    except Exception as e:
        logger.error(f"Failed to reload memory configuration: {e}")
        return JSONResponse(status_code=500, content={"error": f"Failed to reload memory configuration: {str(e)}"})
=======
        logger.exception("Error setting memory provider")
        raise e
>>>>>>> dc70ca24
<|MERGE_RESOLUTION|>--- conflicted
+++ resolved
@@ -19,14 +19,6 @@
 from advanced_omi_backend.models.user import User
 from advanced_omi_backend.model_registry import _find_config_path, load_models_config
 from advanced_omi_backend.task_manager import get_task_manager
-<<<<<<< HEAD
-from fastapi.responses import JSONResponse
-import yaml
-
-from advanced_omi_backend.services.memory.config import load_config_yml as _load_root_config
-from advanced_omi_backend.services.memory.service_factory import reset_memory_service, get_memory_service
-=======
->>>>>>> dc70ca24
 
 logger = logging.getLogger(__name__)
 audio_logger = logging.getLogger("audio_processing")
@@ -262,9 +254,6 @@
 
 
 
-<<<<<<< HEAD
-# Memory Configuration Management Functions Removed - Project uses config.yml exclusively
-=======
 # Memory Configuration Management Functions
 
 async def get_memory_config_raw():
@@ -354,7 +343,6 @@
     except Exception as e:
         logger.exception("Error reloading config")
         raise e
->>>>>>> dc70ca24
 
 
 async def delete_all_user_memories(user: User):
@@ -464,138 +452,5 @@
         }
 
     except Exception as e:
-<<<<<<< HEAD
-        logger.error(f"Error setting memory provider: {e}")
-        return JSONResponse(
-            status_code=500, content={"error": f"Failed to set memory provider: {str(e)}"}
-        )
-
-
-###############################################
-# Memory configuration (config.yml backed)
-###############################################
-
-def _find_config_yml_path() -> Tuple[Path, dict]:
-    """Locate the active config.yml and return its path and parsed YAML.
-
-    Follows the same search order used by the memory config loader.
-    """
-    current_dir = Path(__file__).parent.resolve()
-    candidates = [
-        Path("/app/config.yml"),
-        current_dir.parent.parent.parent.parent.parent / "config.yml",
-        Path("./config.yml"),
-    ]
-    for p in candidates:
-        if p.exists():
-            with open(p, "r") as f:
-                data = yaml.safe_load(f) or {}
-            return p, data
-    # If none found, default to /app/config.yml for write, start with empty
-    p = Path("/app/config.yml")
-    return p, {}
-
-
-async def get_memory_config_raw():
-    """Return the memory section of config.yml as YAML text for editing."""
-    try:
-        _, data = _find_config_yml_path()
-        memory_section = data.get("memory", {}) or {}
-        # Return as a full section including the root key for clarity
-        yaml_text = yaml.safe_dump({"memory": memory_section}, sort_keys=False)
-        return {"config_yaml": yaml_text}
-    except Exception as e:
-        logger.exception(f"Failed to load memory configuration: {e}")
-        raise e
-
-
-def _parse_memory_yaml(config_yaml: str) -> dict:
-    try:
-        doc = yaml.safe_load(config_yaml) or {}
-        if not isinstance(doc, dict):
-            raise ValueError("YAML must define a mapping")
-        if "memory" in doc:
-            mem = doc.get("memory") or {}
-        else:
-            mem = doc
-        if not isinstance(mem, dict):
-            raise ValueError("'memory' section must be a mapping")
-        return mem
-    except Exception as e:
-        logger.exception(f"Invalid YAML: {e}")
-        raise e
-
-
-async def validate_memory_config_raw(config_yaml: str):
-    """Validate posted memory YAML without saving."""
-    try:
-        mem = _parse_memory_yaml(config_yaml)
-        # Basic validation rules
-        if "provider" in mem and not isinstance(mem["provider"], str):
-            return JSONResponse(status_code=400, content={"error": "'provider' must be a string"})
-        if "timeout_seconds" in mem and not isinstance(mem["timeout_seconds"], int):
-            return JSONResponse(status_code=400, content={"error": "'timeout_seconds' must be an integer"})
-        extraction = mem.get("extraction")
-        if extraction is not None and not isinstance(extraction, dict):
-            return JSONResponse(status_code=400, content={"error": "'extraction' must be a mapping"})
-        # If prompt exists, must be string
-        if extraction and "prompt" in extraction and not isinstance(extraction["prompt"], str):
-            return JSONResponse(status_code=400, content={"error": "'extraction.prompt' must be a string"})
-        if extraction and "enabled" in extraction and not isinstance(extraction["enabled"], bool):
-            return JSONResponse(status_code=400, content={"error": "'extraction.enabled' must be a boolean"})
-
-        return {"message": "Configuration is valid", "status": "success"}
-    except ValueError as e:
-        return JSONResponse(status_code=400, content={"error": str(e)})
-    except Exception as e:
-        logger.error(f"Validation failed: {e}")
-        return JSONResponse(status_code=500, content={"error": f"Validation failed: {str(e)}"})
-
-
-async def update_memory_config_raw(config_yaml: str):
-    """Save memory YAML into config.yml and hot-reload memory service."""
-    try:
-        mem = _parse_memory_yaml(config_yaml)
-        path, data = _find_config_yml_path()
-        # Merge and write
-        data["memory"] = mem
-        # Ensure parents
-        path.parent.mkdir(parents=True, exist_ok=True)
-        with open(path, "w") as f:
-            yaml.safe_dump(data, f, sort_keys=False)
-
-        # Hot-reload memory service
-        reset_memory_service()
-        # Create a new instance (lazy init) to validate structure loads
-        try:
-            _ = get_memory_service()
-        except Exception as e:
-            # Don't fail the save if service creation fails; report warning
-            logger.warning(f"Memory service creation after config update failed: {e}")
-
-        return {
-            "message": "Configuration saved and reloaded",
-            "path": str(path),
-            "status": "success",
-        }
-    except ValueError as e:
-        return JSONResponse(status_code=400, content={"error": str(e)})
-    except Exception as e:
-        logger.error(f"Failed to save configuration: {e}")
-        return JSONResponse(status_code=500, content={"error": f"Failed to save configuration: {str(e)}"})
-
-
-async def reload_memory_config():
-    """Explicitly reload memory service using current config.yml."""
-    try:
-        reset_memory_service()
-        # Recreate instance
-        _ = get_memory_service()
-        return {"message": "Memory configuration reloaded", "status": "success"}
-    except Exception as e:
-        logger.error(f"Failed to reload memory configuration: {e}")
-        return JSONResponse(status_code=500, content={"error": f"Failed to reload memory configuration: {str(e)}"})
-=======
         logger.exception("Error setting memory provider")
-        raise e
->>>>>>> dc70ca24
+        raise e