--- conflicted
+++ resolved
@@ -89,17 +89,11 @@
 @router.post("/admin/memory/config/raw")
 async def update_memory_config_raw(
     config_yaml: str = Body(..., media_type="text/plain"),
-<<<<<<< HEAD
-    current_user: User = Depends(current_superuser),
-=======
     current_user: User = Depends(current_superuser)
->>>>>>> dc70ca24
 ):
     """Save memory YAML to config.yml and hot-reload. Admin only."""
     return await system_controller.update_memory_config_raw(config_yaml)
 
-<<<<<<< HEAD
-=======
 
 @router.post("/admin/memory/config/validate")
 async def validate_memory_config(
@@ -110,7 +104,6 @@
     return await system_controller.validate_memory_config(config_yaml)
 
 
->>>>>>> dc70ca24
 @router.post("/admin/memory/config/reload")
 async def reload_memory_config(current_user: User = Depends(current_superuser)):
     """Reload memory configuration from config.yml. Admin only."""
