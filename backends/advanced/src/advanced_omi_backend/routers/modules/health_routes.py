"""
Health check routes for Chronicle backend.

This module provides health check endpoints for monitoring the application's status.
"""

import asyncio
import logging
import os
import time
from typing import Dict, Any

import aiohttp
from fastapi import APIRouter, Request, HTTPException
from fastapi.responses import JSONResponse
from motor.motor_asyncio import AsyncIOMotorClient

from advanced_omi_backend.controllers.queue_controller import redis_conn
from advanced_omi_backend.client_manager import get_client_manager
from advanced_omi_backend.llm_client import async_health_check
from advanced_omi_backend.services.memory import get_memory_service
from advanced_omi_backend.services.transcription import get_transcription_provider
<<<<<<< HEAD
from advanced_omi_backend.services.memory.config import load_config_yml as _load_root_config
from advanced_omi_backend.services.memory.config import resolve_value as _resolve_value
=======
from advanced_omi_backend.model_registry import get_models_registry
>>>>>>> dc70ca24

# Create router
router = APIRouter(tags=["health"])

# Logging setup
logger = logging.getLogger(__name__)
application_logger = logging.getLogger("audio_processing")

# MongoDB Configuration
MONGODB_URI = os.getenv("MONGODB_URI", "mongodb://mongo:27017")
mongo_client = AsyncIOMotorClient(MONGODB_URI)

# Memory service
memory_service = get_memory_service()

# Transcription provider
transcription_provider = get_transcription_provider()

# Registry-driven configuration for display
REGISTRY = get_models_registry()
if REGISTRY:
    _llm_def = REGISTRY.get_default("llm")
    _embed_def = REGISTRY.get_default("embedding")
    _vs_def = REGISTRY.get_default("vector_store")
else:
    _llm_def = _embed_def = _vs_def = None

QDRANT_BASE_URL = (_vs_def.model_params.get("host") if _vs_def else "qdrant")
QDRANT_PORT = str(_vs_def.model_params.get("port") if _vs_def else "6333")


@router.get("/auth/health")
async def auth_health_check():
    """Pre-flight health check for authentication service connectivity."""
    try:
        # Test database connectivity
        await mongo_client.admin.command("ping")
        
        # Test memory service if available
        if memory_service:
            try:
                await asyncio.wait_for(memory_service.test_connection(), timeout=2.0)
                memory_status = "ok"
            except Exception as e:
                logger.warning(f"Memory service health check failed: {e}")
                memory_status = "degraded"
        else:
            memory_status = "unavailable"
        
        return {
            "status": "ok",
            "database": "ok", 
            "memory_service": memory_status,
            "timestamp": int(time.time())
        }
    except Exception as e:
        logger.error(f"Auth health check failed: {e}")
        return JSONResponse(
            status_code=500,
            content={
                "status": "error",
                "detail": "Service connectivity check failed",
                "error_type": "connection_failure",
                "timestamp": int(time.time())
            }
        )


@router.get("/health")
async def health_check():
    """Comprehensive health check for all services."""
    # Load model config once for display fields
    try:
        _cfg = _load_root_config() or {}
        _defaults = _cfg.get("defaults", {}) or {}
        _models = _cfg.get("models", []) or []
        _llm_name = _defaults.get("llm")
        _stt_name = _defaults.get("stt")
        _llm_def = next((m for m in _models if m.get("name") == _llm_name), None)
        _llm_provider = (_llm_def.get("model_provider") if _llm_def else None) or "openai"
        _llm_model = str(_resolve_value(_llm_def.get("model_name", ""))) if _llm_def else None
        _llm_base_url = str(_resolve_value(_llm_def.get("model_url", ""))) if _llm_def else None
    except Exception as e:
        _llm_provider, _llm_model, _llm_base_url, _stt_name = "openai", None, None, None
        raise e
    health_status = {
        "status": "healthy",
        "timestamp": int(time.time()),
        "services": {},
        "config": {
            "mongodb_uri": MONGODB_URI,
            "qdrant_url": f"http://{QDRANT_BASE_URL}:{QDRANT_PORT}",
            "transcription_service": (
                f"Speech to Text ({transcription_provider.name})"
                if transcription_provider
                else "Speech to Text (Not Configured)"
            ),
            "asr_uri": (
                f"{transcription_provider.mode.upper()} ({transcription_provider.name})"
                if transcription_provider
                else "Not configured"
            ),
            "transcription_provider": _stt_name or "not set",
            "provider_type": (
                transcription_provider.mode if transcription_provider else "none"
            ),
            "chunk_dir": str(os.getenv("CHUNK_DIR", "./audio_chunks")),
            "active_clients": get_client_manager().get_client_count(),
            "new_conversation_timeout_minutes": float(os.getenv("NEW_CONVERSATION_TIMEOUT_MINUTES", "1.5")),
            "audio_cropping_enabled": os.getenv("AUDIO_CROPPING_ENABLED", "true").lower() == "true",
<<<<<<< HEAD
            "llm_provider": _llm_provider,
            "llm_model": _llm_model,
            "llm_base_url": _llm_base_url,
=======
            "llm_provider": (_llm_def.model_provider if _llm_def else None),
            "llm_model": (_llm_def.model_name if _llm_def else None),
            "llm_base_url": (_llm_def.model_url if _llm_def else None),
>>>>>>> dc70ca24
        },
    }

    overall_healthy = True
    critical_services_healthy = True

    # Get configuration once at the start
    # Memory provider (registry-based)
    mem_settings = REGISTRY.memory if REGISTRY else {}
    memory_provider = (mem_settings.get("provider") or "chronicle").lower()

    speaker_service_url = os.getenv("SPEAKER_SERVICE_URL")
    openmemory_mcp_url = os.getenv("OPENMEMORY_MCP_URL")

    # Check MongoDB (critical service)
    try:
        await asyncio.wait_for(mongo_client.admin.command("ping"), timeout=5.0)
        health_status["services"]["mongodb"] = {
            "status": "✅ Connected",
            "healthy": True,
            "critical": True,
        }
    except asyncio.TimeoutError:
        health_status["services"]["mongodb"] = {
            "status": "❌ Connection Timeout (5s)",
            "healthy": False,
            "critical": True,
        }
        overall_healthy = False
        critical_services_healthy = False
    except Exception as e:
        health_status["services"]["mongodb"] = {
            "status": f"❌ Connection Failed: {str(e)}",
            "healthy": False,
            "critical": True,
        }
        overall_healthy = False
        critical_services_healthy = False

    # Check Redis and RQ Workers (critical for queue processing)
    try:
        from advanced_omi_backend.controllers.queue_controller import get_queue_health

        # Get queue health (includes Redis connection test and worker count)
        queue_health = await asyncio.wait_for(
            asyncio.to_thread(get_queue_health), timeout=5.0
        )

        # Check if Redis is healthy
        redis_healthy = queue_health.get("redis_connection") == "healthy"
        worker_count = queue_health.get("total_workers", 0)
        active_workers = queue_health.get("active_workers", 0)
        idle_workers = queue_health.get("idle_workers", 0)

        if redis_healthy:
            health_status["services"]["redis"] = {
                "status": "✅ Connected",
                "healthy": True,
                "critical": True,
                "worker_count": worker_count,
                "active_workers": active_workers,
                "idle_workers": idle_workers,
                "queues": queue_health.get("queues", {})
            }
        else:
            health_status["services"]["redis"] = {
                "status": f"❌ Connection Failed: {queue_health.get('redis_connection')}",
                "healthy": False,
                "critical": True,
                "worker_count": 0
            }
            overall_healthy = False
            critical_services_healthy = False

    except asyncio.TimeoutError:
        health_status["services"]["redis"] = {
            "status": "❌ Connection Timeout (5s)",
            "healthy": False,
            "critical": True,
            "worker_count": 0
        }
        overall_healthy = False
        critical_services_healthy = False
    except Exception as e:
        health_status["services"]["redis"] = {
            "status": f"❌ Connection Failed: {str(e)}",
            "healthy": False,
            "critical": True,
            "worker_count": 0
        }
        overall_healthy = False
        critical_services_healthy = False

    # Check LLM service (non-critical service - may not be running)
    try:
        llm_health = await asyncio.wait_for(async_health_check(), timeout=8.0)
        health_status["services"]["audioai"] = {
            "status": llm_health.get("status", "❌ Unknown"),
            "healthy": "✅" in llm_health.get("status", ""),
            "base_url": llm_health.get("base_url", ""),
            "model": llm_health.get("default_model", ""),
<<<<<<< HEAD
            "provider": _llm_provider,
=======
            "provider": (_llm_def.model_provider if _llm_def else "unknown"),
>>>>>>> dc70ca24
            "critical": False,
        }
    except asyncio.TimeoutError:
        health_status["services"]["audioai"] = {
            "status": "⚠️ Connection Timeout (8s) - Service may not be running",
            "healthy": False,
<<<<<<< HEAD
            "provider": _llm_provider,
=======
            "provider": (_llm_def.model_provider if _llm_def else "unknown"),
>>>>>>> dc70ca24
            "critical": False,
        }
        overall_healthy = False
    except Exception as e:
        health_status["services"]["audioai"] = {
            "status": f"⚠️ Connection Failed: {str(e)} - Service may not be running",
            "healthy": False,
<<<<<<< HEAD
            "provider": _llm_provider,
=======
            "provider": (_llm_def.model_provider if _llm_def else "unknown"),
>>>>>>> dc70ca24
            "critical": False,
        }
        overall_healthy = False

    # Check memory service (provider-dependent)
    if memory_provider == "chronicle":
        try:
            # Test Chronicle memory service connection with timeout
            test_success = await asyncio.wait_for(memory_service.test_connection(), timeout=8.0)
            if test_success:
                health_status["services"]["memory_service"] = {
                    "status": "✅ Chronicle Memory Connected",
                    "healthy": True,
                    "provider": "chronicle",
                    "critical": False,
                }
            else:
                health_status["services"]["memory_service"] = {
                    "status": "⚠️ Chronicle Memory Test Failed",
                    "healthy": False,
                    "provider": "chronicle",
                    "critical": False,
                }
                overall_healthy = False
        except asyncio.TimeoutError:
            health_status["services"]["memory_service"] = {
                "status": "⚠️ Chronicle Memory Timeout (8s) - Check Qdrant",
                "healthy": False,
                "provider": "chronicle",
                "critical": False,
            }
            overall_healthy = False
        except Exception as e:
            health_status["services"]["memory_service"] = {
                "status": f"⚠️ Chronicle Memory Failed: {str(e)}",
                "healthy": False,
                "provider": "chronicle",
                "critical": False,
            }
            overall_healthy = False
    elif memory_provider == "openmemory_mcp":
        # OpenMemory MCP check is handled separately above
        health_status["services"]["memory_service"] = {
            "status": "✅ Using OpenMemory MCP",
            "healthy": True,
            "provider": "openmemory_mcp",
            "critical": False,
        }
    elif memory_provider == "mycelia":
        # Mycelia memory service check
        try:
            # Test Mycelia memory service connection with timeout
            test_success = await asyncio.wait_for(memory_service.test_connection(), timeout=8.0)
            if test_success:
                health_status["services"]["memory_service"] = {
                    "status": "✅ Mycelia Memory Connected",
                    "healthy": True,
                    "provider": "mycelia",
                    "critical": False,
                }
            else:
                health_status["services"]["memory_service"] = {
                    "status": "⚠️ Mycelia Memory Test Failed",
                    "healthy": False,
                    "provider": "mycelia",
                    "critical": False,
                }
                overall_healthy = False
        except asyncio.TimeoutError:
            health_status["services"]["memory_service"] = {
                "status": "⚠️ Mycelia Memory Timeout (8s) - Check Mycelia service",
                "healthy": False,
                "provider": "mycelia",
                "critical": False,
            }
            overall_healthy = False
        except Exception as e:
            health_status["services"]["memory_service"] = {
                "status": f"⚠️ Mycelia Memory Failed: {str(e)}",
                "healthy": False,
                "provider": "mycelia",
                "critical": False,
            }
            overall_healthy = False
    else:
        health_status["services"]["memory_service"] = {
            "status": f"❌ Unknown memory provider: {memory_provider}",
            "healthy": False,
            "provider": memory_provider,
            "critical": False,
        }
        overall_healthy = False

    # Check Speech to Text service based on configured provider
    if transcription_provider:
        provider_name = transcription_provider.name
        provider_type = transcription_provider.mode

        # Generic provider health check - let each provider handle its own connection logic
        try:
            # Test provider connection
            await transcription_provider.connect("health-check")
            await transcription_provider.disconnect()

            health_status["services"]["speech_to_text"] = {
                "status": "✅ Provider Available",
                "healthy": True,
                "type": provider_type.title(),
                "provider": provider_name,
                "critical": False,
            }
        except Exception as e:
            health_status["services"]["speech_to_text"] = {
                "status": f"⚠️ Provider Error: {str(e)}",
                "healthy": False,
                "type": provider_type.title(),
                "provider": provider_name,
                "critical": False,
            }
            # Don't mark overall health as unhealthy for transcription issues
            # since the service may be external or optional
    else:
        # No transcription service configured
        health_status["services"]["speech_to_text"] = {
            "status": "❌ No transcription service configured",
            "healthy": False,
            "type": "None",
            "provider": "None",
            "critical": False,
        }
        overall_healthy = False

    # Check Speaker Recognition service (non-critical - optional feature)
    if speaker_service_url:
        try:
            # Make a health check request to the speaker service
            async with aiohttp.ClientSession() as session:
                async with session.get(
                    f"{speaker_service_url}/health", timeout=aiohttp.ClientTimeout(total=5)
                ) as response:
                    if response.status == 200:
                        health_status["services"]["speaker_recognition"] = {
                            "status": "✅ Connected",
                            "healthy": True,
                            "url": speaker_service_url,
                            "critical": False,
                        }
                    else:
                        health_status["services"]["speaker_recognition"] = {
                            "status": f"⚠️ Unhealthy: HTTP {response.status}",
                            "healthy": False,
                            "url": speaker_service_url,
                            "critical": False,
                        }
                        overall_healthy = False
        except asyncio.TimeoutError:
            health_status["services"]["speaker_recognition"] = {
                "status": "⚠️ Connection Timeout (5s)",
                "healthy": False,
                "url": speaker_service_url,
                "critical": False,
            }
            overall_healthy = False
        except Exception as e:
            health_status["services"]["speaker_recognition"] = {
                "status": f"⚠️ Connection Failed: {str(e)}",
                "healthy": False,
                "url": speaker_service_url,
                "critical": False,
            }
            overall_healthy = False

    # Check OpenMemory MCP service (if configured)
    if memory_provider == "openmemory_mcp" and openmemory_mcp_url:
        try:
            # Make a health check request to the OpenMemory MCP service
            async with aiohttp.ClientSession() as session:
                async with session.get(
                    f"{openmemory_mcp_url}/api/v1/apps/", timeout=aiohttp.ClientTimeout(total=5)
                ) as response:
                    if response.status == 200:
                        health_status["services"]["openmemory_mcp"] = {
                            "status": "✅ Connected",
                            "healthy": True,
                            "url": openmemory_mcp_url,
                            "provider": "openmemory_mcp",
                            "critical": False,
                        }
                    else:
                        health_status["services"]["openmemory_mcp"] = {
                            "status": f"⚠️ Unhealthy: HTTP {response.status}",
                            "healthy": False,
                            "url": openmemory_mcp_url,
                            "provider": "openmemory_mcp",
                            "critical": False,
                        }
                        overall_healthy = False
        except asyncio.TimeoutError:
            health_status["services"]["openmemory_mcp"] = {
                "status": "⚠️ Connection Timeout (5s)",
                "healthy": False,
                "url": openmemory_mcp_url,
                "provider": "openmemory_mcp",
                "critical": False,
            }
            overall_healthy = False
        except Exception as e:
            health_status["services"]["openmemory_mcp"] = {
                "status": f"⚠️ Connection Failed: {str(e)}",
                "healthy": False,
                "url": openmemory_mcp_url,
                "provider": "openmemory_mcp",
                "critical": False,
            }
            overall_healthy = False

    # Set overall status
    health_status["overall_healthy"] = overall_healthy
    health_status["critical_services_healthy"] = critical_services_healthy

    if not critical_services_healthy:
        health_status["status"] = "critical"
    elif not overall_healthy:
        health_status["status"] = "degraded"
    else:
        health_status["status"] = "healthy"

    # Add helpful messages
    if not overall_healthy:
        messages = []
        if not critical_services_healthy:
            messages.append(
                "Critical services (MongoDB) are unavailable - core functionality will not work"
            )

        unhealthy_optional = [
            name
            for name, service in health_status["services"].items()
            if not service["healthy"] and not service.get("critical", True)
        ]
        if unhealthy_optional:
            messages.append(f"Optional services unavailable: {', '.join(unhealthy_optional)}")

        health_status["message"] = "; ".join(messages)

    return JSONResponse(content=health_status, status_code=200)


@router.get("/readiness")
async def readiness_check():
    """Simple readiness check for container orchestration."""
    # Use debug level for health check to reduce log spam
    logger.debug("Readiness check requested")
    
    # Only check critical services for readiness
    try:
        # Quick MongoDB ping to ensure we can serve requests
        await asyncio.wait_for(mongo_client.admin.command("ping"), timeout=2.0)
        return JSONResponse(content={"status": "ready", "timestamp": int(time.time())}, status_code=200)
    except Exception as e:
        logger.error(f"Readiness check failed: {e}")
        return JSONResponse(
            content={"status": "not_ready", "error": str(e), "timestamp": int(time.time())}, 
            status_code=503
        )<|MERGE_RESOLUTION|>--- conflicted
+++ resolved
@@ -20,12 +20,7 @@
 from advanced_omi_backend.llm_client import async_health_check
 from advanced_omi_backend.services.memory import get_memory_service
 from advanced_omi_backend.services.transcription import get_transcription_provider
-<<<<<<< HEAD
-from advanced_omi_backend.services.memory.config import load_config_yml as _load_root_config
-from advanced_omi_backend.services.memory.config import resolve_value as _resolve_value
-=======
 from advanced_omi_backend.model_registry import get_models_registry
->>>>>>> dc70ca24
 
 # Create router
 router = APIRouter(tags=["health"])
@@ -136,15 +131,9 @@
             "active_clients": get_client_manager().get_client_count(),
             "new_conversation_timeout_minutes": float(os.getenv("NEW_CONVERSATION_TIMEOUT_MINUTES", "1.5")),
             "audio_cropping_enabled": os.getenv("AUDIO_CROPPING_ENABLED", "true").lower() == "true",
-<<<<<<< HEAD
-            "llm_provider": _llm_provider,
-            "llm_model": _llm_model,
-            "llm_base_url": _llm_base_url,
-=======
             "llm_provider": (_llm_def.model_provider if _llm_def else None),
             "llm_model": (_llm_def.model_name if _llm_def else None),
             "llm_base_url": (_llm_def.model_url if _llm_def else None),
->>>>>>> dc70ca24
         },
     }
 
@@ -246,22 +235,14 @@
             "healthy": "✅" in llm_health.get("status", ""),
             "base_url": llm_health.get("base_url", ""),
             "model": llm_health.get("default_model", ""),
-<<<<<<< HEAD
-            "provider": _llm_provider,
-=======
             "provider": (_llm_def.model_provider if _llm_def else "unknown"),
->>>>>>> dc70ca24
             "critical": False,
         }
     except asyncio.TimeoutError:
         health_status["services"]["audioai"] = {
             "status": "⚠️ Connection Timeout (8s) - Service may not be running",
             "healthy": False,
-<<<<<<< HEAD
-            "provider": _llm_provider,
-=======
             "provider": (_llm_def.model_provider if _llm_def else "unknown"),
->>>>>>> dc70ca24
             "critical": False,
         }
         overall_healthy = False
@@ -269,11 +250,7 @@
         health_status["services"]["audioai"] = {
             "status": f"⚠️ Connection Failed: {str(e)} - Service may not be running",
             "healthy": False,
-<<<<<<< HEAD
-            "provider": _llm_provider,
-=======
             "provider": (_llm_def.model_provider if _llm_def else "unknown"),
->>>>>>> dc70ca24
             "critical": False,
         }
         overall_healthy = False
