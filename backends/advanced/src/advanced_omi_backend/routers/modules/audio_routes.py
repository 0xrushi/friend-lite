"""
Audio file upload and serving routes.

Handles audio file uploads, processing job management, and audio file serving.
"""

from typing import Optional
from fastapi import APIRouter, Depends, File, HTTPException, Query, UploadFile
from fastapi.responses import FileResponse

from advanced_omi_backend.auth import current_superuser, current_active_user_optional, get_user_from_token_param
from advanced_omi_backend.controllers import audio_controller
from advanced_omi_backend.models.user import User
<<<<<<< HEAD
from advanced_omi_backend.app_config import get_audio_chunk_dir
from advanced_omi_backend.utils.gdrive_audio_utils import download_audio_files_from_drive
=======
>>>>>>> 05c8b8f5

router = APIRouter(prefix="/audio", tags=["audio"])


<<<<<<< HEAD
@router.post("/upload_audio_from_url")
async def upload_audio_from_drive_folder(
    drive_folder_id: str = Query(...,alias="url", description="Google Drive Folder ID containing audio files (e.g., the string after /folders/ in the URL)"),
    current_user: User = Depends(current_superuser),
    device_name: str = Query(default="upload"),
    auto_generate_client: bool = Query(default=True),
):
    files = await download_audio_files_from_drive(drive_folder_id)

    return await audio_controller.upload_and_process_audio_files(
        current_user, files, device_name, auto_generate_client
    )

=======
@router.get("/get_audio/{conversation_id}")
async def get_conversation_audio(
    conversation_id: str,
    cropped: bool = Query(default=False, description="Serve cropped (speech-only) audio instead of original"),
    token: Optional[str] = Query(default=None, description="JWT token for audio element access"),
    current_user: Optional[User] = Depends(current_active_user_optional),
):
    """
    Serve audio file for a conversation.

    This endpoint uses conversation_id for direct lookup and ownership verification,
    which is more efficient than querying by filename.

    Supports both header-based auth (Authorization: Bearer) and query param token
    for <audio> element compatibility.

    Args:
        conversation_id: The conversation ID
        cropped: If True, serve cropped audio; if False, serve original audio
        token: Optional JWT token as query param (for audio elements)
        current_user: Authenticated user (from header)

    Returns:
        FileResponse with the audio file

    Raises:
        404: If conversation or audio file not found
        403: If user doesn't own the conversation
        401: If not authenticated
    """
    # Try token param if header auth failed
    if not current_user and token:
        current_user = await get_user_from_token_param(token)

    if not current_user:
        raise HTTPException(status_code=401, detail="Authentication required")

    # Get audio file path from controller
    try:
        file_path = await audio_controller.get_conversation_audio_path(
            conversation_id=conversation_id,
            user=current_user,
            cropped=cropped
        )
    except ValueError as e:
        # Map ValueError messages to appropriate HTTP status codes
        error_msg = str(e)
        if "not found" in error_msg.lower():
            raise HTTPException(status_code=404, detail=error_msg)
        elif "access denied" in error_msg.lower():
            raise HTTPException(status_code=403, detail=error_msg)
        else:
            raise HTTPException(status_code=404, detail=error_msg)

    # Serve the file
    return FileResponse(
        path=str(file_path),
        media_type="audio/wav",
        filename=file_path.name
    )


>>>>>>> 05c8b8f5
@router.post("/upload")
async def upload_audio_files(
    current_user: User = Depends(current_superuser),
    files: list[UploadFile] = File(...),
    device_name: str = Query(default="upload", description="Device name for uploaded files"),
    auto_generate_client: bool = Query(default=True, description="Auto-generate client ID"),
    folder: Optional[str] = Query(default=None, description="Optional subfolder for audio storage (e.g., 'fixtures')"),
):
    """
    Upload and process audio files. Admin only.

    Audio files are saved to disk and enqueued for processing via RQ jobs.
    This allows for scalable processing of large files without blocking the API.

    Returns:
        - List of uploaded files with their processing job IDs
        - Summary of enqueued vs failed uploads
    """
    return await audio_controller.upload_and_process_audio_files(
        current_user, files, device_name, auto_generate_client, folder
    )<|MERGE_RESOLUTION|>--- conflicted
+++ resolved
@@ -11,16 +11,12 @@
 from advanced_omi_backend.auth import current_superuser, current_active_user_optional, get_user_from_token_param
 from advanced_omi_backend.controllers import audio_controller
 from advanced_omi_backend.models.user import User
-<<<<<<< HEAD
 from advanced_omi_backend.app_config import get_audio_chunk_dir
 from advanced_omi_backend.utils.gdrive_audio_utils import download_audio_files_from_drive
-=======
->>>>>>> 05c8b8f5
 
 router = APIRouter(prefix="/audio", tags=["audio"])
 
 
-<<<<<<< HEAD
 @router.post("/upload_audio_from_url")
 async def upload_audio_from_drive_folder(
     drive_folder_id: str = Query(...,alias="url", description="Google Drive Folder ID containing audio files (e.g., the string after /folders/ in the URL)"),
@@ -34,7 +30,7 @@
         current_user, files, device_name, auto_generate_client
     )
 
-=======
+
 @router.get("/get_audio/{conversation_id}")
 async def get_conversation_audio(
     conversation_id: str,
@@ -97,7 +93,6 @@
     )
 
 
->>>>>>> 05c8b8f5
 @router.post("/upload")
 async def upload_audio_files(
     current_user: User = Depends(current_superuser),
