--- conflicted
+++ resolved
@@ -56,17 +56,10 @@
         temperature: float = 0.1,
     ):
         super().__init__(model, temperature)
-<<<<<<< HEAD
         # Do not read from environment here; values are provided by config.yml
         self.api_key = api_key
         self.base_url = base_url
         self.model = model
-=======
-        self.api_key = api_key or os.getenv("OPENAI_API_KEY")
-        self.base_url = base_url or os.getenv("OPENAI_BASE_URL")
-        self.model = model or os.getenv("OPENAI_MODEL")
-        
->>>>>>> dc70ca24
         if not self.api_key or not self.base_url or not self.model:
             raise ValueError(f"LLM configuration incomplete: api_key={'set' if self.api_key else 'MISSING'}, base_url={'set' if self.base_url else 'MISSING'}, model={'set' if self.model else 'MISSING'}")
 
@@ -158,29 +151,6 @@
 
     @staticmethod
     def create_client() -> LLMClient:
-<<<<<<< HEAD
-        """Create an LLM client based on config.yml defaults only."""
-        cfg = _load_root_config() or {}
-        defaults = cfg.get("defaults", {}) or {}
-        models = cfg.get("models", []) or []
-        default_llm_name = defaults.get("llm")
-        if not default_llm_name:
-            raise ValueError("defaults.llm not defined in config.yml")
-
-        llm_def: Optional[Dict[str, Any]] = next((m for m in models if m.get("name") == default_llm_name), None)
-        if not llm_def:
-            raise ValueError(f"Default LLM model '{default_llm_name}' not found in config.yml")
-
-        api_family = (llm_def.get("api_family") or "openai").lower()
-        if api_family != "openai":
-            raise ValueError(f"Unsupported llm api_family: {api_family}. Only 'openai' compatible APIs are supported.")
-
-        api_key = str(_resolve_value(llm_def.get("api_key", "dummy")))
-        base_url = str(_resolve_value(llm_def.get("model_url", "")))
-        model = str(_resolve_value(llm_def.get("model_name", "")))
-
-        return OpenAILLMClient(api_key=api_key, base_url=base_url, model=model)
-=======
         """Create an LLM client based on model registry configuration (config.yml)."""
         registry = get_models_registry()
         
@@ -197,7 +167,6 @@
                 )
         
         raise ValueError("No default LLM defined in config.yml")
->>>>>>> dc70ca24
 
     @staticmethod
     def get_supported_providers() -> list:
