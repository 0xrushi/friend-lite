#!/bin/bash
# Unified worker startup script
# Starts all workers in a single container for efficiency

set -e

echo "🚀 Starting Chronicle Workers..."

# Clean up any stale worker registrations from previous runs
echo "🧹 Cleaning up stale worker registrations from Redis..."
# Use RQ's cleanup command to remove dead workers
uv run python -c "
from rq import Worker
from redis import Redis
import os
import socket

redis_url = os.getenv('REDIS_URL', 'redis://localhost:6379/0')
redis_conn = Redis.from_url(redis_url)
hostname = socket.gethostname()

# Only clean up workers from THIS hostname (pod)
workers = Worker.all(connection=redis_conn)
cleaned = 0
for worker in workers:
    if worker.hostname == hostname:
        worker.register_death()
        cleaned += 1
print(f'Cleaned up {cleaned} stale workers from {hostname}')
" 2>/dev/null || echo "No stale workers to clean"

sleep 1

# Function to start all workers
start_workers() {
    echo "🔧 Starting RQ workers (6 workers, all queues: transcription, memory, default)..."
    uv run python -m advanced_omi_backend.workers.rq_worker_entry transcription memory default &
    RQ_WORKER_1_PID=$!
    uv run python -m advanced_omi_backend.workers.rq_worker_entry transcription memory default &
    RQ_WORKER_2_PID=$!
    uv run python -m advanced_omi_backend.workers.rq_worker_entry transcription memory default &
    RQ_WORKER_3_PID=$!
    uv run python -m advanced_omi_backend.workers.rq_worker_entry transcription memory default &
    RQ_WORKER_4_PID=$!
    uv run python -m advanced_omi_backend.workers.rq_worker_entry transcription memory default &
    RQ_WORKER_5_PID=$!
    uv run python -m advanced_omi_backend.workers.rq_worker_entry transcription memory default &
    RQ_WORKER_6_PID=$!

    echo "💾 Starting audio persistence worker (1 worker for audio queue)..."
    uv run python -m advanced_omi_backend.workers.rq_worker_entry audio &
    AUDIO_PERSISTENCE_WORKER_PID=$!

<<<<<<< HEAD
    # Start the appropriate audio stream worker based on TRANSCRIPTION_PROVIDER
    TRANSCRIPTION_PROVIDER=${TRANSCRIPTION_PROVIDER:-deepgram}
    if [ "$TRANSCRIPTION_PROVIDER" = "parakeet" ] || [ "$TRANSCRIPTION_PROVIDER" = "offline" ]; then
        echo "🎵 Starting audio stream Parakeet worker (1 worker for sequential processing)..."
        uv run python -m advanced_omi_backend.workers.audio_stream_parakeet_worker &
        AUDIO_STREAM_WORKER_PID=$!
    else
        echo "🎵 Starting audio stream Deepgram worker (1 worker for sequential processing)..."
        uv run python -m advanced_omi_backend.workers.audio_stream_deepgram_worker &
        AUDIO_STREAM_WORKER_PID=$!
=======
    # Start stream workers based on available configuration
    # Only start Deepgram worker if DEEPGRAM_API_KEY is set
    if [ -n "$DEEPGRAM_API_KEY" ]; then
        echo "🎵 Starting audio stream Deepgram worker (1 worker for sequential processing)..."
        uv run python -m advanced_omi_backend.workers.audio_stream_deepgram_worker &
        AUDIO_STREAM_DEEPGRAM_WORKER_PID=$!
    else
        echo "⏭️  Skipping Deepgram stream worker (DEEPGRAM_API_KEY not set)"
        AUDIO_STREAM_DEEPGRAM_WORKER_PID=""
    fi

    # Only start Parakeet worker if PARAKEET_ASR_URL or OFFLINE_ASR_TCP_URI is set
    if [ -n "$PARAKEET_ASR_URL" ] || [ -n "$OFFLINE_ASR_TCP_URI" ]; then
        echo "🎵 Starting audio stream Parakeet worker (1 worker for sequential processing)..."
        uv run python -m advanced_omi_backend.workers.audio_stream_parakeet_worker &
        AUDIO_STREAM_PARAKEET_WORKER_PID=$!
    else
        echo "⏭️  Skipping Parakeet stream worker (PARAKEET_ASR_URL/OFFLINE_ASR_TCP_URI not set)"
        AUDIO_STREAM_PARAKEET_WORKER_PID=""
>>>>>>> 81297d73
    fi

    echo "✅ All workers started:"
    echo "  - RQ worker 1: PID $RQ_WORKER_1_PID (transcription, memory, default)"
    echo "  - RQ worker 2: PID $RQ_WORKER_2_PID (transcription, memory, default)"
    echo "  - RQ worker 3: PID $RQ_WORKER_3_PID (transcription, memory, default)"
    echo "  - RQ worker 4: PID $RQ_WORKER_4_PID (transcription, memory, default)"
    echo "  - RQ worker 5: PID $RQ_WORKER_5_PID (transcription, memory, default)"
    echo "  - RQ worker 6: PID $RQ_WORKER_6_PID (transcription, memory, default)"
    echo "  - Audio persistence worker: PID $AUDIO_PERSISTENCE_WORKER_PID (audio queue - file rotation)"
    [ -n "$AUDIO_STREAM_DEEPGRAM_WORKER_PID" ] && echo "  - Deepgram stream worker: PID $AUDIO_STREAM_DEEPGRAM_WORKER_PID (real-time transcription)"
    [ -n "$AUDIO_STREAM_PARAKEET_WORKER_PID" ] && echo "  - Parakeet stream worker: PID $AUDIO_STREAM_PARAKEET_WORKER_PID (real-time transcription)"
}

# Function to check worker registration health
check_worker_health() {
    WORKER_COUNT=$(uv run python -c "
from rq import Worker
from redis import Redis
import os
import sys

try:
    redis_url = os.getenv('REDIS_URL', 'redis://localhost:6379/0')
    r = Redis.from_url(redis_url)
    workers = Worker.all(connection=r)
    print(len(workers))
except Exception as e:
    print('0', file=sys.stderr)
    sys.exit(1)
" 2>/dev/null || echo "0")
    echo "$WORKER_COUNT"
}

# Self-healing monitoring function
monitor_worker_health() {
    local CHECK_INTERVAL=10  # Check every 10 seconds
    local MIN_WORKERS=6      # Expect at least 6 RQ workers

    echo "🩺 Starting self-healing monitor (check interval: ${CHECK_INTERVAL}s, min workers: ${MIN_WORKERS})"

    while true; do
        sleep $CHECK_INTERVAL

        WORKER_COUNT=$(check_worker_health)

        if [ "$WORKER_COUNT" -lt "$MIN_WORKERS" ]; then
            echo "⚠️ Self-healing: Only $WORKER_COUNT workers registered (expected >= $MIN_WORKERS)"
            echo "🔧 Self-healing: Restarting all workers to restore registration..."

            # Kill all workers
            kill $RQ_WORKER_1_PID $RQ_WORKER_2_PID $RQ_WORKER_3_PID $RQ_WORKER_4_PID $RQ_WORKER_5_PID $RQ_WORKER_6_PID $AUDIO_PERSISTENCE_WORKER_PID 2>/dev/null || true
            [ -n "$AUDIO_STREAM_DEEPGRAM_WORKER_PID" ] && kill $AUDIO_STREAM_DEEPGRAM_WORKER_PID 2>/dev/null || true
            [ -n "$AUDIO_STREAM_PARAKEET_WORKER_PID" ] && kill $AUDIO_STREAM_PARAKEET_WORKER_PID 2>/dev/null || true
            wait 2>/dev/null || true

            # Restart workers
            start_workers

            # Verify recovery
            sleep 3
            NEW_WORKER_COUNT=$(check_worker_health)
            echo "✅ Self-healing: Workers restarted - new count: $NEW_WORKER_COUNT"
        fi
    done
}

# Function to handle shutdown
shutdown() {
    echo "🛑 Shutting down workers..."
    kill $MONITOR_PID 2>/dev/null || true
    kill $RQ_WORKER_1_PID 2>/dev/null || true
    kill $RQ_WORKER_2_PID 2>/dev/null || true
    kill $RQ_WORKER_3_PID 2>/dev/null || true
    kill $RQ_WORKER_4_PID 2>/dev/null || true
    kill $RQ_WORKER_5_PID 2>/dev/null || true
    kill $RQ_WORKER_6_PID 2>/dev/null || true
    kill $AUDIO_PERSISTENCE_WORKER_PID 2>/dev/null || true
    [ -n "$AUDIO_STREAM_DEEPGRAM_WORKER_PID" ] && kill $AUDIO_STREAM_DEEPGRAM_WORKER_PID 2>/dev/null || true
    [ -n "$AUDIO_STREAM_PARAKEET_WORKER_PID" ] && kill $AUDIO_STREAM_PARAKEET_WORKER_PID 2>/dev/null || true
    wait
    echo "✅ All workers stopped"
    exit 0
}

# Set up signal handlers
trap shutdown SIGTERM SIGINT

# Configure Python logging for RQ workers
export PYTHONUNBUFFERED=1

# Start all workers
start_workers

# Start self-healing monitor in background
monitor_worker_health &
MONITOR_PID=$!
echo "🩺 Self-healing monitor started: PID $MONITOR_PID"

# Wait for any worker process to exit
wait -n

# If we get here, one worker process has exited - kill everything
echo "⚠️  One worker exited, stopping all workers..."
kill $MONITOR_PID 2>/dev/null || true
kill $RQ_WORKER_1_PID 2>/dev/null || true
kill $RQ_WORKER_2_PID 2>/dev/null || true
kill $RQ_WORKER_3_PID 2>/dev/null || true
kill $RQ_WORKER_4_PID 2>/dev/null || true
kill $RQ_WORKER_5_PID 2>/dev/null || true
kill $RQ_WORKER_6_PID 2>/dev/null || true
kill $AUDIO_PERSISTENCE_WORKER_PID 2>/dev/null || true
[ -n "$AUDIO_STREAM_DEEPGRAM_WORKER_PID" ] && kill $AUDIO_STREAM_DEEPGRAM_WORKER_PID 2>/dev/null || true
[ -n "$AUDIO_STREAM_PARAKEET_WORKER_PID" ] && kill $AUDIO_STREAM_PARAKEET_WORKER_PID 2>/dev/null || true
wait

echo "🔄 All workers stopped"
exit 1<|MERGE_RESOLUTION|>--- conflicted
+++ resolved
@@ -51,7 +51,16 @@
     uv run python -m advanced_omi_backend.workers.rq_worker_entry audio &
     AUDIO_PERSISTENCE_WORKER_PID=$!
 
-<<<<<<< HEAD
+    # Only start Deepgram worker if DEEPGRAM_API_KEY is set
+    if [ -n "$DEEPGRAM_API_KEY" ]; then
+        echo "🎵 Starting audio stream Deepgram worker (1 worker for sequential processing)..."
+        uv run python -m advanced_omi_backend.workers.audio_stream_deepgram_worker &
+        AUDIO_STREAM_DEEPGRAM_WORKER_PID=$!
+    else
+        echo "⏭️  Skipping Deepgram stream worker (DEEPGRAM_API_KEY not set)"
+        AUDIO_STREAM_DEEPGRAM_WORKER_PID=""
+    fi
+
     # Start the appropriate audio stream worker based on TRANSCRIPTION_PROVIDER
     TRANSCRIPTION_PROVIDER=${TRANSCRIPTION_PROVIDER:-deepgram}
     if [ "$TRANSCRIPTION_PROVIDER" = "parakeet" ] || [ "$TRANSCRIPTION_PROVIDER" = "offline" ]; then
@@ -62,29 +71,7 @@
         echo "🎵 Starting audio stream Deepgram worker (1 worker for sequential processing)..."
         uv run python -m advanced_omi_backend.workers.audio_stream_deepgram_worker &
         AUDIO_STREAM_WORKER_PID=$!
-=======
-    # Start stream workers based on available configuration
-    # Only start Deepgram worker if DEEPGRAM_API_KEY is set
-    if [ -n "$DEEPGRAM_API_KEY" ]; then
-        echo "🎵 Starting audio stream Deepgram worker (1 worker for sequential processing)..."
-        uv run python -m advanced_omi_backend.workers.audio_stream_deepgram_worker &
-        AUDIO_STREAM_DEEPGRAM_WORKER_PID=$!
-    else
-        echo "⏭️  Skipping Deepgram stream worker (DEEPGRAM_API_KEY not set)"
-        AUDIO_STREAM_DEEPGRAM_WORKER_PID=""
-    fi
-
-    # Only start Parakeet worker if PARAKEET_ASR_URL or OFFLINE_ASR_TCP_URI is set
-    if [ -n "$PARAKEET_ASR_URL" ] || [ -n "$OFFLINE_ASR_TCP_URI" ]; then
-        echo "🎵 Starting audio stream Parakeet worker (1 worker for sequential processing)..."
-        uv run python -m advanced_omi_backend.workers.audio_stream_parakeet_worker &
-        AUDIO_STREAM_PARAKEET_WORKER_PID=$!
-    else
-        echo "⏭️  Skipping Parakeet stream worker (PARAKEET_ASR_URL/OFFLINE_ASR_TCP_URI not set)"
-        AUDIO_STREAM_PARAKEET_WORKER_PID=""
->>>>>>> 81297d73
-    fi
-
+ 
     echo "✅ All workers started:"
     echo "  - RQ worker 1: PID $RQ_WORKER_1_PID (transcription, memory, default)"
     echo "  - RQ worker 2: PID $RQ_WORKER_2_PID (transcription, memory, default)"
