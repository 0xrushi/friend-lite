--- conflicted
+++ resolved
@@ -69,15 +69,9 @@
 [tool.black]
 line-length = 100
 
-<<<<<<< HEAD
-=======
-[tool.uv.sources]
-mem0ai = { git = "https://github.com/AnkushMalaker/mem0.git", rev = "async-client-unbound-var-fix" }
-
 [tool.poetry.dependencies]
 robotframework = "^6.1.1"
 
->>>>>>> 77b8869b
 [tool.pytest.ini_options]
 minversion = "8.0"
 testpaths = ["tests"]
@@ -97,9 +91,6 @@
     "--capture=no",
 ]
 markers = [
-<<<<<<< HEAD
-    "integration: marks tests as integration tests",
-=======
     "integration: marks tests as integration tests (may be slow)",
     "unit: marks tests as unit tests (fast, isolated)",
     "smoke: marks tests as smoke tests (quick validation)",
@@ -115,24 +106,4 @@
     "ignore::UserWarning",
     "ignore::DeprecationWarning",
     "ignore::PendingDeprecationWarning",
-]
-
-[dependency-groups]
-dev = [
-    "black>=25.1.0",
-    "isort>=6.0.1",
-    "pre-commit>=4.2.0",
-    "pre-commit-uv>=4.1.4",
-]
-test = [
-    "pytest>=8.4.1",
-    "pytest-asyncio>=1.0.0",
-    "pytest-spec>=3.2.0",
-    "pytest-cov>=6.0.0",
-    "pytest-xdist>=3.6.0",
-    "pytest-mock>=3.14.0",
-    "requests-mock>=1.12.1",
-    "pytest-json-report>=1.5.0",
-    "pytest-html>=4.0.0",
->>>>>>> 77b8869b
 ]